;; ivy.el --- Incremental Vertical completYon -*- lexical-binding: t -*-

;; Copyright (C) 2015-2017  Free Software Foundation, Inc.

;; Author: Oleh Krehel <ohwoeowho@gmail.com>
;; URL: https://github.com/abo-abo/swiper
;; Version: 0.10.0
;; Package-Requires: ((emacs "24.1"))
;; Keywords: matching

;; This file is part of GNU Emacs.

;; This file is free software; you can redistribute it and/or modify
;; it under the terms of the GNU General Public License as published by
;; the Free Software Foundation; either version 3, or (at your option)
;; any later version.

;; This program is distributed in the hope that it will be useful,
;; but WITHOUT ANY WARRANTY; without even the implied warranty of
;; MERCHANTABILITY or FITNESS FOR A PARTICULAR PURPOSE.  See the
;; GNU General Public License for more details.

;; For a full copy of the GNU General Public License
;; see <http://www.gnu.org/licenses/>.

;;; Commentary:
;;
;; This package provides `ivy-read' as an alternative to
;; `completing-read' and similar functions.
;;
;; There's no intricate code to determine the best candidate.
;; Instead, the user can navigate to it with `ivy-next-line' and
;; `ivy-previous-line'.
;;
;; The matching is done by splitting the input text by spaces and
;; re-building it into a regex.
;; So "for example" is transformed into "\\(for\\).*\\(example\\)".

;;; Code:
(require 'cl-lib)
(require 'ffap)
(require 'ivy-overlay)

;;* Customization
(defgroup ivy nil
  "Incremental vertical completion."
  :group 'convenience)

(defgroup ivy-faces nil
  "Font-lock faces for `ivy'."
  :group 'ivy
  :group 'faces)

(defface ivy-current-match
  '((((class color) (background light))
     :background "#1a4b77" :foreground "white")
    (((class color) (background dark))
     :background "#65a7e2" :foreground "black"))
  "Face used by Ivy for highlighting the current match.")

(defface ivy-minibuffer-match-highlight
  '((t :inherit highlight))
  "Face used by Ivy for highlighting the match under the cursor.")

(defface ivy-minibuffer-match-face-1
  '((((class color) (background light))
     :background "#d3d3d3")
    (((class color) (background dark))
     :background "#555555"))
  "The background face for `ivy' minibuffer matches.")

(defface ivy-minibuffer-match-face-2
  '((((class color) (background light))
     :background "#e99ce8" :weight bold)
    (((class color) (background dark))
     :background "#777777" :weight bold))
  "Face for `ivy' minibuffer matches numbered 1 modulo 3.")

(defface ivy-minibuffer-match-face-3
  '((((class color) (background light))
     :background "#bbbbff" :weight bold)
    (((class color) (background dark))
     :background "#7777ff" :weight bold))
  "Face for `ivy' minibuffer matches numbered 2 modulo 3.")

(defface ivy-minibuffer-match-face-4
  '((((class color) (background light))
     :background "#ffbbff" :weight bold)
    (((class color) (background dark))
     :background "#8a498a" :weight bold))
  "Face for `ivy' minibuffer matches numbered 3 modulo 3.")

(defface ivy-confirm-face
  '((t :foreground "ForestGreen" :inherit minibuffer-prompt))
  "Face used by Ivy for a confirmation prompt.")

(defface ivy-match-required-face
  '((t :foreground "red" :inherit minibuffer-prompt))
  "Face used by Ivy for a match required prompt.")

(defface ivy-subdir
  '((t :inherit dired-directory))
  "Face used by Ivy for highlighting subdirs in the alternatives.")

(defface ivy-modified-buffer
  '((t :inherit default))
  "Face used by Ivy for highlighting modified file visiting buffers.")

(defface ivy-remote
  '((((class color) (background light))
     :foreground "#110099")
    (((class color) (background dark))
     :foreground "#7B6BFF"))
  "Face used by Ivy for highlighting remotes in the alternatives.")

(defface ivy-virtual
  '((t :inherit font-lock-builtin-face))
  "Face used by Ivy for matching virtual buffer names.")

(defface ivy-action
  '((t :inherit font-lock-builtin-face))
  "Face used by Ivy for displaying keys in `ivy-read-action'.")

(defface ivy-highlight-face
  '((t :inherit highlight))
  "Face used by Ivy to highlight certain candidates.")

(defface ivy-prompt-match
  '((t :inherit ivy-current-match))
  "Face used by Ivy for highlighting the selected prompt line.")

(setcdr (assoc load-file-name custom-current-group-alist) 'ivy)

(defcustom ivy-height 10
  "Number of lines for the minibuffer window."
  :type 'integer)

(defcustom ivy-count-format "%-4d "
  "The style to use for displaying the current candidate count for `ivy-read'.
Set this to \"\" to suppress the count visibility.
Set this to \"(%d/%d) \" to display both the index and the count."
  :type '(choice
          (const :tag "Count disabled" "")
          (const :tag "Count matches" "%-4d ")
          (const :tag "Count matches and show current match" "(%d/%d) ")
          string))

(defcustom ivy-add-newline-after-prompt nil
  "When non-nil, add a newline after the `ivy-read' prompt."
  :type 'boolean)

(defcustom ivy-wrap nil
  "When non-nil, wrap around after the first and the last candidate."
  :type 'boolean)

(defcustom ivy-display-style (unless (version< emacs-version "24.5") 'fancy)
  "The style for formatting the minibuffer.

By default, the matched strings are copied as is.

The fancy display style highlights matching parts of the regexp,
a behavior similar to `swiper'.

This setting depends on `add-face-text-property' - a C function
available as of Emacs 24.5.  Fancy style will render poorly in
earlier versions of Emacs."
  :type '(choice
          (const :tag "Plain" nil)
          (const :tag "Fancy" fancy)))

(defcustom ivy-on-del-error-function #'minibuffer-keyboard-quit
  "The handler for when `ivy-backward-delete-char' throws.
Usually a quick exit out of the minibuffer."
  :type 'function)

(defcustom ivy-extra-directories '("../" "./")
  "Add this to the front of the list when completing file names.
Only \"./\" and \"../\" apply here.  They appear in reverse order."
  :type '(repeat :tag "Dirs"
          (choice
           (const :tag "Parent Directory" "../")
           (const :tag "Current Directory" "./"))))

(defcustom ivy-use-virtual-buffers nil
  "When non-nil, add recent files and bookmarks to `ivy-switch-buffer'."
  :type 'boolean)

(defcustom ivy-display-function nil
  "Determine where to display candidates.
When nil (the default), candidates are shown in the minibuffer.
Otherwise, this can be set to a function which takes a string
argument comprising the current matching candidates and displays
it somewhere.

This user option acts as a global default for Ivy-based
completion commands.  You can customize the display function on a
per-command basis via `ivy-display-functions-alist', which see.
See also URL
`https://github.com/abo-abo/swiper/wiki/ivy-display-function'."
  :type '(choice
          (const :tag "Minibuffer" nil)
          (const :tag "LV" ivy-display-function-lv)
          (const :tag "Popup" ivy-display-function-popup)
          (const :tag "Overlay" ivy-display-function-overlay)))

(defvar ivy-display-functions-props
  '((ivy-display-function-overlay :cleanup ivy-overlay-cleanup))
    "Map Ivy display functions to their property lists.
Examples of properties include associated `:cleanup' functions.")

(defvar ivy-display-functions-alist
  '((ivy-completion-in-region . ivy-display-function-overlay))
  "An alist for customizing `ivy-display-function'.")

(defcustom ivy-completing-read-handlers-alist
  '((tmm-menubar . completing-read-default)
    (tmm-shortcut . completing-read-default)
    (bbdb-create . ivy-completing-read-with-empty-string-def)
    (auto-insert . ivy-completing-read-with-empty-string-def)
    (Info-on-current-buffer . ivy-completing-read-with-empty-string-def)
    (Info-follow-reference . ivy-completing-read-with-empty-string-def)
    (Info-menu . ivy-completing-read-with-empty-string-def)
    (Info-index . ivy-completing-read-with-empty-string-def)
    (Info-virtual-index . ivy-completing-read-with-empty-string-def)
    (info-display-manual . ivy-completing-read-with-empty-string-def)
    (webjump . ivy-completing-read-with-empty-string-def))
  "An alist of handlers to replace `completing-read' in `ivy-mode'."
  :type '(alist :key-type function :value-type function))

(defvar ivy-completing-read-ignore-handlers-depth -1
  "Used to avoid infinite recursion.

If `(minibuffer-depth)' equals this, `ivy-completing-read' will
act as if `ivy-completing-read-handlers-alist' is empty.")

(defvar ivy--actions-list nil
  "A list of extra actions per command.")

(defun ivy-set-actions (cmd actions)
  "Set CMD extra exit points to ACTIONS."
  (setq ivy--actions-list
        (plist-put ivy--actions-list cmd actions)))

(defun ivy-add-actions (cmd actions)
  "Add extra exit points ACTIONS to CMD.
Existing exit points of CMD are overwritten by those in
ACTIONS that have the same key."
  (setq ivy--actions-list
        (plist-put ivy--actions-list cmd
                   (cl-delete-duplicates
                    (append (plist-get ivy--actions-list cmd) actions)
                    :key #'car :test #'equal))))

(defvar ivy--prompts-list nil)

(defun ivy-set-prompt (caller prompt-fn)
  "Associate CALLER with PROMPT-FN.
PROMPT-FN is a function of no arguments that returns a prompt string."
  (setq ivy--prompts-list
        (plist-put ivy--prompts-list caller prompt-fn)))

(defvar ivy--display-transformers-list nil
  "A list of str->str transformers per command.")

(defun ivy-set-display-transformer (cmd transformer)
  "Set CMD a displayed candidate TRANSFORMER.

It's a lambda that takes a string one of the candidates in the
collection and returns a string for display, the same candidate
plus some extra information.

This lambda is called only on the `ivy-height' candidates that
are about to be displayed, not on the whole collection."
  (setq ivy--display-transformers-list
        (plist-put ivy--display-transformers-list cmd transformer)))

(defvar ivy--sources-list nil
  "A list of extra sources per command.")

(defun ivy-set-sources (cmd sources)
  "Attach to CMD a list of extra SOURCES.

Each static source is a function that takes no argument and
returns a list of strings.

The (original-source) determines the position of the original
dynamic source.

Extra dynamic sources aren't supported yet.

Example:

    (defun small-recentf ()
      (cl-subseq recentf-list 0 20))

    (ivy-set-sources
     'counsel-locate
     '((small-recentf)
       (original-source)))"
  (setq ivy--sources-list
        (plist-put ivy--sources-list cmd sources)))

(defvar ivy-current-prefix-arg nil
  "Prefix arg to pass to actions.
This is a global variable that is set by ivy functions for use in
action functions.")

;;* Keymap
(require 'delsel)
(defvar ivy-minibuffer-map
  (let ((map (make-sparse-keymap)))
    (define-key map (kbd "C-m") 'ivy-done)
    (define-key map [down-mouse-1] 'ignore)
    (define-key map [mouse-1] 'ivy-mouse-done)
    (define-key map [mouse-3] 'ivy-mouse-dispatching-done)
    (define-key map (kbd "C-M-m") 'ivy-call)
    (define-key map (kbd "C-j") 'ivy-alt-done)
    (define-key map (kbd "C-M-j") 'ivy-immediate-done)
    (define-key map (kbd "TAB") 'ivy-partial-or-done)
    (define-key map [remap next-line] 'ivy-next-line)
    (define-key map [remap previous-line] 'ivy-previous-line)
    (define-key map (kbd "C-s") 'ivy-next-line-or-history)
    (define-key map (kbd "C-r") 'ivy-reverse-i-search)
    (define-key map (kbd "SPC") 'self-insert-command)
    (define-key map [remap delete-backward-char] 'ivy-backward-delete-char)
    (define-key map [remap backward-delete-char-untabify] 'ivy-backward-delete-char)
    (define-key map [remap backward-kill-word] 'ivy-backward-kill-word)
    (define-key map [remap delete-char] 'ivy-delete-char)
    (define-key map [remap forward-char] 'ivy-forward-char)
    (define-key map [remap kill-word] 'ivy-kill-word)
    (define-key map [remap beginning-of-buffer] 'ivy-beginning-of-buffer)
    (define-key map [remap end-of-buffer] 'ivy-end-of-buffer)
    (define-key map (kbd "M-n") 'ivy-next-history-element)
    (define-key map (kbd "M-p") 'ivy-previous-history-element)
    (define-key map (kbd "C-g") 'minibuffer-keyboard-quit)
    (define-key map [remap scroll-up-command] 'ivy-scroll-up-command)
    (define-key map [remap scroll-down-command] 'ivy-scroll-down-command)
    (define-key map (kbd "<next>") 'ivy-scroll-up-command)
    (define-key map (kbd "<prior>") 'ivy-scroll-down-command)
    (define-key map (kbd "C-v") 'ivy-scroll-up-command)
    (define-key map (kbd "M-v") 'ivy-scroll-down-command)
    (define-key map (kbd "C-M-n") 'ivy-next-line-and-call)
    (define-key map (kbd "C-M-p") 'ivy-previous-line-and-call)
    (define-key map (kbd "M-r") 'ivy-toggle-regexp-quote)
    (define-key map (kbd "M-j") 'ivy-yank-word)
    (define-key map (kbd "M-i") 'ivy-insert-current)
    (define-key map (kbd "C-o") 'hydra-ivy/body)
    (define-key map (kbd "M-o") 'ivy-dispatching-done)
    (define-key map (kbd "C-M-o") 'ivy-dispatching-call)
    (define-key map [remap kill-line] 'ivy-kill-line)
    (define-key map [remap kill-whole-line] 'ivy-kill-whole-line)
    (define-key map (kbd "S-SPC") 'ivy-restrict-to-matches)
    (define-key map [remap kill-ring-save] 'ivy-kill-ring-save)
    (define-key map (kbd "C-'") 'ivy-avy)
    (define-key map (kbd "C-M-a") 'ivy-read-action)
    (define-key map (kbd "C-c C-o") 'ivy-occur)
    (define-key map (kbd "C-c C-a") 'ivy-toggle-ignore)
    (define-key map (kbd "C-c C-s") 'ivy-rotate-sort)
    (define-key map [remap describe-mode] 'ivy-help)
    map)
  "Keymap used in the minibuffer.")
(autoload 'hydra-ivy/body "ivy-hydra" "" t)

(defvar ivy-mode-map
  (let ((map (make-sparse-keymap)))
    (define-key map [remap switch-to-buffer]
      'ivy-switch-buffer)
    (define-key map [remap switch-to-buffer-other-window]
      'ivy-switch-buffer-other-window)
    map)
  "Keymap for `ivy-mode'.")

;;* Globals
(cl-defstruct ivy-state
  prompt collection
  predicate require-match initial-input
  history preselect keymap update-fn sort
  ;; The frame in which `ivy-read' was called
  frame
  ;; The window in which `ivy-read' was called
  window
  ;; The buffer in which `ivy-read' was called
  buffer
  ;; The value of `ivy-text' to be used by `ivy-occur'
  text
  action
  unwind
  re-builder
  matcher
  ;; When this is non-nil, call it for each input change to get new candidates
  dynamic-collection
  ;; A lambda that transforms candidates only for display
  display-transformer-fn
  directory
  caller
  current
  def)

(defvar ivy-last (make-ivy-state)
  "The last parameters passed to `ivy-read'.

This should eventually become a stack so that you could use
`ivy-read' recursively.")

(defvar ivy-recursive-last nil)

(defvar ivy-recursive-restore t
  "When non-nil, restore the above state when exiting the minibuffer.
This variable is let-bound to nil by functions that take care of
the restoring themselves.")

(defsubst ivy-set-action (action)
  "Set the current `ivy-last' field to ACTION."
  (setf (ivy-state-action ivy-last) action))

(defun ivy-thing-at-point ()
  "Return a string that corresponds to the current thing at point."
  (or
   (thing-at-point 'url)
   (and (eq (ivy-state-collection ivy-last) 'read-file-name-internal)
        (let ((inhibit-message t))
          (ignore-errors
            (ffap-file-at-point))))
   (let (s)
     (cond ((stringp (setq s (thing-at-point 'symbol)))
            (if (string-match "\\`[`']?\\(.*?\\)'?\\'" s)
                (match-string 1 s)
              s))
           ((looking-at "(+\\(\\(?:\\sw\\|\\s_\\)+\\)\\_>")
            (match-string-no-properties 1))
           (t
            "")))))

(defvar ivy-history nil
  "History list of candidates entered in the minibuffer.

Maximum length of the history list is determined by the value
of `history-length'.")

(defvar ivy--directory nil
  "Current directory when completing file names.")

(defvar ivy--length 0
  "Store the amount of viable candidates.")

(defvar ivy-text ""
  "Store the user's string as it is typed in.")

(defvar ivy--index 0
  "Store the index of the current candidate.")

(defvar ivy--window-index 0
  "Store the index of the current candidate in the minibuffer window.

This means it's between 0 and `ivy-height'.")

(defvar ivy-exit nil
  "Store `done' if the completion was successfully selected.
Otherwise, store nil.")

(defvar ivy--all-candidates nil
  "Store the candidates passed to `ivy-read'.")

(defvar ivy--extra-candidates '((original-source))
  "Store candidates added by the extra sources.

This is an internal-use alist.  Each key is a function name, or
original-source (which represents where the current dynamic
candidates should go).

Each value is an evaluation of the function, in case of static
sources.  These values will subsequently be filtered on `ivy-text'.

This variable is set by `ivy-read' and used by `ivy--set-candidates'.")

(defcustom ivy-use-ignore-default t
  "The default policy for user-configured candidate filtering."
  :type '(choice
          (const :tag "Ignore ignored always" always)
          (const :tag "Ignore ignored when others exist" t)
          (const :tag "Don't ignore" nil)))

(defvar ivy-use-ignore t
  "Store policy for user-configured candidate filtering.
This may be changed dynamically by `ivy-toggle-ignore'.
Use `ivy-use-ignore-default' for a permanent configuration.")

(defvar ivy--default nil
  "Default initial input.")

(defvar ivy--prompt nil
  "Store the format-style prompt.
When non-nil, it should contain at least one %d.")

(defvar ivy--prompt-extra ""
  "Temporary modifications to the prompt.")

(defvar ivy--old-re nil
  "Store the old regexp.
Either a string or a list for `ivy-re-match'.")

(defvar ivy--old-cands nil
  "Store the candidates matched by `ivy--old-re'.")

(defvar ivy--regex-function 'ivy--regex
  "Current function for building a regex.")

(defvar ivy--highlight-function 'ivy--highlight-default
  "Current function for formatting the candidates.")

(defvar ivy--subexps 0
  "Number of groups in the current `ivy--regex'.")

(defvar ivy--full-length nil
  "The total amount of candidates when :dynamic-collection is non-nil.")

(defvar ivy--old-text ""
  "Store old `ivy-text' for dynamic completion.")

(defcustom ivy-case-fold-search-default
  (if search-upper-case
      'auto
    case-fold-search)
  "The default value for `case-fold-search' in Ivy operations.
The special value `auto' means case folding is performed so long
as the entire input string comprises lower-case characters.  This
corresponds to the default behaviour of most Emacs search
functionality, e.g. as seen in `isearch'."
  :link '(info-link "(emacs)Lax Search")
  :type '(choice (const :tag "Auto" auto)
                 (const :tag "Always" t)
                 (const :tag "Never" nil)))

(defvar ivy-case-fold-search ivy-case-fold-search-default
  "Store the current overriding `case-fold-search'.")

(defun ivy--case-fold-p (string)
  "Return nil if STRING should be matched case-sensitively."
  (if (eq ivy-case-fold-search 'auto)
      (string= string (downcase string))
    ivy-case-fold-search))

(defun ivy--case-fold-string= (s1 s2)
  "Like `string=', but obeys `case-fold-search'."
  (eq t (compare-strings s1 nil nil s2 nil nil case-fold-search)))

(defvar Info-current-file)

(defun ivy-re-to-str (re)
  (if (stringp re)
      re
    (caar re)))

(eval-and-compile
  (unless (fboundp 'defvar-local)
    (defmacro defvar-local (var val &optional docstring)
      "Define VAR as a buffer-local variable with default value VAL."
      (declare (debug defvar) (doc-string 3))
      (list 'progn (list 'defvar var val docstring)
            (list 'make-variable-buffer-local (list 'quote var)))))
  (unless (fboundp 'setq-local)
    (defmacro setq-local (var val)
      "Set variable VAR to value VAL in current buffer."
      (list 'set (list 'make-local-variable (list 'quote var)) val))))

(defmacro ivy-quit-and-run (&rest body)
  "Quit the minibuffer and run BODY afterwards."
  `(progn
     (put 'quit 'error-message "")
     (run-at-time nil nil
                  (lambda ()
                    (put 'quit 'error-message "Quit")
                    ,@body))
     (minibuffer-keyboard-quit)))

(defun ivy-exit-with-action (action)
  "Quit the minibuffer and call ACTION afterwards."
  (ivy-set-action
   `(lambda (x)
      (funcall ',action x)
      (ivy-set-action ',(ivy-state-action ivy-last))))
  (setq ivy-exit 'done)
  (exit-minibuffer))

(defmacro with-ivy-window (&rest body)
  "Execute BODY in the window from which `ivy-read' was called."
  (declare (indent 0)
           (debug t))
  `(with-selected-window (ivy--get-window ivy-last)
     ,@body))

(defun ivy--done (text)
  "Insert TEXT and exit minibuffer."
  (insert
   (setf (ivy-state-current ivy-last)
         (if (and ivy--directory
                  (not (eq (ivy-state-history ivy-last) 'grep-files-history)))
             (expand-file-name text ivy--directory)
           text)))
  (setq ivy-exit 'done)
  (exit-minibuffer))

(defcustom ivy-use-selectable-prompt nil
  "When non-nil, make the prompt line selectable like a candidate.

The prompt line can be selected by calling `ivy-previous-line' when the first
regular candidate is selected.  Both actions `ivy-done' and `ivy-alt-done',
when called on a selected prompt, are forwarded to `ivy-immediate-done', which
results to the same as calling `ivy-immediate-done' explicitly when a regular
candidate is selected.

Note that if `ivy-wrap' is set to t, calling `ivy-previous-line' when the
prompt is selected wraps around to the last candidate, while calling
`ivy-next-line' on the last candidate wraps around to the first
candidate, not the prompt."
  :type 'boolean)

(defun ivy--prompt-selectable-p ()
  "Return t if the prompt line is selectable."
  (and ivy-use-selectable-prompt
       (memq (ivy-state-require-match ivy-last)
             '(nil confirm confirm-after-completion))))

(defun ivy--prompt-selected-p ()
  "Return t if the prompt line is selected."
  (and (ivy--prompt-selectable-p)
       (= ivy--index -1)))

;;* Commands
(defun ivy-done ()
  "Exit the minibuffer with the selected candidate."
  (interactive)
  (if (ivy--prompt-selected-p)
      (ivy-immediate-done)
    (setq ivy-current-prefix-arg current-prefix-arg)
    (delete-minibuffer-contents)
    (cond ((or (> ivy--length 0)
               ;; the action from `ivy-dispatching-done' may not need a
               ;; candidate at all
               (eq this-command 'ivy-dispatching-done))
           (ivy--done (ivy-state-current ivy-last)))
          ((memq (ivy-state-collection ivy-last)
                 '(read-file-name-internal internal-complete-buffer))
           (if (or (not (eq confirm-nonexistent-file-or-buffer t))
                   (equal " (confirm)" ivy--prompt-extra))
               (ivy--done ivy-text)
             (setq ivy--prompt-extra " (confirm)")
             (insert ivy-text)
             (ivy--exhibit)))
          ((memq (ivy-state-require-match ivy-last)
                 '(nil confirm confirm-after-completion))
           (ivy--done ivy-text))
          (t
           (setq ivy--prompt-extra " (match required)")
           (insert ivy-text)
           (ivy--exhibit)))))

(defvar ivy-mouse-1-tooltip
  "Exit the minibuffer with the selected candidate."
  "The doc visible in the tooltip for mouse-1 binding in the minibuffer")
(defvar ivy-mouse-3-tooltip
  "Display alternative actions."
  "The doc visible in the tooltip for mouse-3 binding in the minibuffer")

(defun ivy-mouse-offset (event)
  "Compute the offset between the candidate at point and the selected one."
  (if event
      (let* ((line-number-at-point
              (max 2
                   (line-number-at-pos (posn-point (event-start event)))))

             (line-number-candidate ;; convert to 0 based index
              (- line-number-at-point 2))
             (offset
              (- line-number-candidate
                 ivy--window-index)))
        offset)
    nil))

(defun ivy-mouse-done (event)
  (interactive "@e")
  (let ((offset (ivy-mouse-offset event)))
    (when offset
      (ivy-next-line offset)
      (ivy--exhibit)
      (ivy-alt-done))))

(defun ivy-mouse-dispatching-done (event)
  (interactive "@e")
  (let ((offset (ivy-mouse-offset event)))
    (when offset
      (ivy-next-line offset)
      (ivy--exhibit)
      (ivy-dispatching-done))))

(defvar ivy-read-action-format-function 'ivy-read-action-format-default
  "Function used to transform the actions list into a docstring.")

(defun ivy-read-action-format-default (actions)
  "Create a docstring from ACTIONS.

ACTIONS is a list.  Each list item is a list of 3 items:
key (a string), cmd and doc (a string)."
  (format "%s\n%s\n"
          (if (eq this-command 'ivy-read-action)
              "Select action: "
            (ivy-state-current ivy-last))
          (mapconcat
           (lambda (x)
             (format "%s: %s"
                     (propertize
                      (car x)
                      'face 'ivy-action)
                     (nth 2 x)))
           actions
           "\n")))

(defun ivy-read-action ()
  "Change the action to one of the available ones.

Return nil for `minibuffer-keyboard-quit' or wrong key during the
selection, non-nil otherwise."
  (interactive)
  (let ((actions (ivy-state-action ivy-last)))
    (if (not (ivy--actionp actions))
        t
      (let* ((hint (funcall ivy-read-action-format-function (cdr actions)))
             (resize-mini-windows t)
             (key "")
             action-idx)
        (while (and (setq action-idx (cl-position-if
                                      (lambda (x)
                                        (string-prefix-p key (car x)))
                                      (cdr actions)))
                    (not (string= key (car (nth action-idx (cdr actions))))))
          (setq key (concat key (string (read-key hint)))))
        (cond ((member key '("" ""))
               nil)
              ((null action-idx)
               (message "%s is not bound" key)
               nil)
              (t
               (message "")
               (setcar actions (1+ action-idx))
               (ivy-set-action actions)))))))

(defun ivy-shrink-after-dispatching ()
  "Shrink the window after dispatching when action list is too large."
  (let ((window (selected-window)))
    (window-resize window (- ivy-height (window-height window)))))

(defun ivy-dispatching-done ()
  "Select one of the available actions and call `ivy-done'."
  (interactive)
  (when (ivy-read-action)
    (ivy-done))
  (ivy-shrink-after-dispatching))

(defun ivy-dispatching-call ()
  "Select one of the available actions and call `ivy-call'."
  (interactive)
  (setq ivy-current-prefix-arg current-prefix-arg)
  (let ((actions (copy-sequence (ivy-state-action ivy-last))))
    (unwind-protect
         (when (ivy-read-action)
           (ivy-call))
      (ivy-set-action actions)))
  (ivy-shrink-after-dispatching))

(defun ivy-build-tramp-name (x)
  "Reconstruct X into a path.
Is is a cons cell, related to `tramp-get-completion-function'."
  (let ((user (car x))
        (domain (cadr x)))
    (if user
        (concat user "@" domain)
      domain)))

(declare-function tramp-get-completion-function "tramp")
(declare-function Info-find-node "info")

(defun ivy-alt-done (&optional arg)
  "Exit the minibuffer with the selected candidate.
When ARG is t, exit with current text, ignoring the candidates."
  (interactive "P")
  (setq ivy-current-prefix-arg current-prefix-arg)
  (cond ((or arg
             (ivy--prompt-selected-p))
         (ivy-immediate-done))
        (ivy--directory
         (ivy--directory-done))
        ((eq (ivy-state-collection ivy-last) 'Info-read-node-name-1)
         (if (member (ivy-state-current ivy-last) '("(./)" "(../)"))
             (ivy-quit-and-run
              (ivy-read "Go to file: " 'read-file-name-internal
                        :action (lambda (x)
                                  (Info-find-node
                                   (expand-file-name x ivy--directory)
                                   "Top"))))
           (ivy-done)))
        (t
         (ivy-done))))

(defvar ivy-auto-select-single-candidate nil
  "When non-nil, auto-select the candidate if it is the only one.
When t, it is the same as if the user were prompted and selected the candidate
by calling the default action.  This variable has no use unless the collection
contains a single candidate.")

(defun ivy--directory-done ()
  "Handle exit from the minibuffer when completing file names."
  (let (dir)
    (cond
      ((equal ivy-text "/sudo::")
       (setq dir (concat ivy-text (expand-file-name ivy--directory)))
       (ivy--cd dir)
       (ivy--exhibit))
      ((and
        (> ivy--length 0)
        (not (string= (ivy-state-current ivy-last) "./"))
        (setq dir (ivy-expand-file-if-directory (ivy-state-current ivy-last))))
       (ivy--cd dir)
       (ivy--exhibit))
      ((and (not (string= ivy-text ""))
            (ignore-errors (file-exists-p ivy-text)))
       (if (file-directory-p ivy-text)
           (ivy--cd (expand-file-name
                     (file-name-as-directory ivy-text) ivy--directory))
         (ivy-done)))
      ((or (and (equal ivy--directory "/")
                (string-match "\\`[^/]+:.*:.*\\'" ivy-text))
           (string-match "\\`/[^/]+:.*:.*\\'" ivy-text))
       (ivy-done))
      ((or (and (equal ivy--directory "/")
                (cond ((string-match
                        "\\`\\([^/]+?\\):\\(?:\\(.*\\)@\\)?\\(.*\\)\\'"
                        ivy-text))
                      ((string-match
                        "\\`\\([^/]+?\\):\\(?:\\(.*\\)@\\)?\\(.*\\)\\'"
                        (ivy-state-current ivy-last))
                       (setq ivy-text (ivy-state-current ivy-last)))))
           (string-match
            "\\`/\\([^/]+?\\):\\(?:\\(.*\\)@\\)?\\(.*\\)\\'"
            ivy-text))
       (let ((method (match-string 1 ivy-text))
             (user (match-string 2 ivy-text))
             (rest (match-string 3 ivy-text))
             res)
         (require 'tramp)
         (dolist (x (tramp-get-completion-function method))
           (setq res (append res (funcall (car x) (cadr x)))))
         (setq res (delq nil res))
         (when user
           (dolist (x res)
             (setcar x user)))
         (setq res (cl-delete-duplicates res :test #'equal))
         (let* ((old-ivy-last ivy-last)
                (enable-recursive-minibuffers t)
                (host (let ((ivy-auto-select-single-candidate nil))
                        (ivy-read "user@host: "
                                  (mapcar #'ivy-build-tramp-name res)
                                  :initial-input rest))))
           (setq ivy-last old-ivy-last)
           (when host
             (setq ivy--directory "/")
             (ivy--cd (concat "/" method ":" host ":"))))))
      (t
       (ivy-done)))))

(defun ivy-expand-file-if-directory (file-name)
  "Expand FILE-NAME as directory.
When this directory doesn't exist, return nil."
  (when (stringp file-name)
    (let ((full-name
           ;; Ignore host name must not match method "ssh"
           (ignore-errors
             (file-name-as-directory
              (expand-file-name file-name ivy--directory)))))
      (when (and full-name (file-directory-p full-name))
        full-name))))

(defcustom ivy-tab-space nil
  "When non-nil, `ivy-partial-or-done' should insert a space."
  :type 'boolean)

(defun ivy-partial-or-done ()
  "Complete the minibuffer text as much as possible.
If the text hasn't changed as a result, forward to `ivy-alt-done'."
  (interactive)
  (if (and (eq (ivy-state-collection ivy-last) #'read-file-name-internal)
           (or (and (equal ivy--directory "/")
                    (string-match "\\`[^/]+:.*\\'" ivy-text))
               (string-match "\\`/" ivy-text)))
      (let ((default-directory ivy--directory)
            dir)
        (minibuffer-complete)
        (setq ivy-text (ivy--input))
        (when (setq dir (ivy-expand-file-if-directory ivy-text))
          (ivy--cd dir)))
    (or (ivy-partial)
        (when (or (eq this-command last-command)
                  (eq ivy--length 1))
          (ivy-alt-done)))))

(defun ivy-partial ()
  "Complete the minibuffer text as much as possible."
  (interactive)
  (let* ((parts (or (split-string ivy-text " " t) (list "")))
         (postfix (car (last parts)))
         (case-fold-search (ivy--case-fold-p ivy-text))
         (completion-ignore-case case-fold-search)
         (startp (string-match "^\\^" postfix))
         (new (try-completion (if startp
                                  (substring postfix 1)
                                postfix)
                              (if (ivy-state-dynamic-collection ivy-last)
                                  ivy--all-candidates
                                (mapcar (lambda (str)
                                          (let ((i (string-match postfix str)))
                                            (when i
                                              (substring str i))))
                                        ivy--old-cands)))))
    (cond ((eq new t) nil)
          ((string= new ivy-text) nil)
          (new
           (delete-region (minibuffer-prompt-end) (point-max))
           (setcar (last parts)
                   (if startp
                       (concat "^" new)
                     new))
           (insert (mapconcat #'identity parts " ")
                   (if ivy-tab-space " " ""))
           t))))

(defvar ivy-completion-beg nil
  "Completion bounds start.")

(defvar ivy-completion-end nil
  "Completion bounds end.")

(defun ivy-immediate-done ()
  "Exit the minibuffer with current input instead of current candidate."
  (interactive)
  (delete-minibuffer-contents)
  (insert (setf (ivy-state-current ivy-last)
                (if (and ivy--directory
                         (not (eq (ivy-state-history ivy-last)
                                  'grep-files-history)))
                    (expand-file-name ivy-text ivy--directory)
                  ivy-text)))
  (setq ivy-completion-beg ivy-completion-end)
  (setq ivy-exit 'done)
  (exit-minibuffer))

;;;###autoload
(defun ivy-resume ()
  "Resume the last completion session."
  (interactive)
  (if (null (ivy-state-action ivy-last))
      (user-error "The last session isn't compatible with `ivy-resume'")
    (when (eq (ivy-state-caller ivy-last) 'swiper)
      (switch-to-buffer (ivy-state-buffer ivy-last)))
    (with-current-buffer (ivy-state-buffer ivy-last)
      (let ((default-directory (ivy-state-directory ivy-last)))
        (ivy-read
         (ivy-state-prompt ivy-last)
         (ivy-state-collection ivy-last)
         :predicate (ivy-state-predicate ivy-last)
         :require-match (ivy-state-require-match ivy-last)
         :initial-input ivy-text
         :history (ivy-state-history ivy-last)
         :preselect (unless (eq (ivy-state-collection ivy-last)
                                'read-file-name-internal)
                      (ivy-state-current ivy-last))
         :keymap (ivy-state-keymap ivy-last)
         :update-fn (ivy-state-update-fn ivy-last)
         :sort (ivy-state-sort ivy-last)
         :action (ivy-state-action ivy-last)
         :unwind (ivy-state-unwind ivy-last)
         :re-builder (ivy-state-re-builder ivy-last)
         :matcher (ivy-state-matcher ivy-last)
         :dynamic-collection (ivy-state-dynamic-collection ivy-last)
         :caller (ivy-state-caller ivy-last))))))

(defvar-local ivy-calling nil
  "When non-nil, call the current action when `ivy--index' changes.")

(defun ivy-set-index (index)
  "Set `ivy--index' to INDEX."
  (setq ivy--index index)
  (when ivy-calling
    (ivy--exhibit)
    (ivy-call)))

(defun ivy-beginning-of-buffer ()
  "Select the first completion candidate."
  (interactive)
  (ivy-set-index 0))

(defun ivy-end-of-buffer ()
  "Select the last completion candidate."
  (interactive)
  (ivy-set-index (1- ivy--length)))

(defun ivy-scroll-up-command ()
  "Scroll the candidates upward by the minibuffer height."
  (interactive)
  (ivy-set-index (min (1- (+ ivy--index ivy-height))
                      (1- ivy--length))))

(defun ivy-scroll-down-command ()
  "Scroll the candidates downward by the minibuffer height."
  (interactive)
  (ivy-set-index (max (1+ (- ivy--index ivy-height))
                      0)))

(defun ivy-minibuffer-grow ()
  "Grow the minibuffer window by 1 line."
  (interactive)
  (setq-local max-mini-window-height
              (cl-incf ivy-height)))

(defun ivy-minibuffer-shrink ()
  "Shrink the minibuffer window by 1 line."
  (interactive)
  (unless (<= ivy-height 2)
    (setq-local max-mini-window-height
                (cl-decf ivy-height))
    (window-resize (selected-window) -1)))

(defun ivy-next-line (&optional arg)
  "Move cursor vertically down ARG candidates."
  (interactive "p")
  (setq arg (or arg 1))
  (let ((index (+ ivy--index arg)))
    (if (> index (1- ivy--length))
        (if ivy-wrap
            (ivy-beginning-of-buffer)
          (ivy-set-index (1- ivy--length)))
      (ivy-set-index index))))

(defun ivy-next-line-or-history (&optional arg)
  "Move cursor vertically down ARG candidates.
If the input is empty, select the previous history element instead."
  (interactive "p")
  (if (string= ivy-text "")
      (ivy-previous-history-element 1)
    (ivy-next-line arg)))

(defun ivy-previous-line (&optional arg)
  "Move cursor vertically up ARG candidates."
  (interactive "p")
  (setq arg (or arg 1))
  (let ((index (- ivy--index arg))
        (min-index (or (and (ivy--prompt-selectable-p) -1)
                       0)))
    (if (< index min-index)
        (if ivy-wrap
            (ivy-end-of-buffer)
          (ivy-set-index min-index))
      (ivy-set-index index))))

(defun ivy-previous-line-or-history (arg)
  "Move cursor vertically up ARG candidates.
If the input is empty, select the previous history element instead."
  (interactive "p")
  (when (and (zerop ivy--index) (string= ivy-text ""))
    (ivy-previous-history-element 1))
  (ivy-previous-line arg))

(defun ivy-toggle-calling ()
  "Flip `ivy-calling'."
  (interactive)
  (when (setq ivy-calling (not ivy-calling))
    (ivy-call)))

(defun ivy-toggle-ignore ()
  "Toggle user-configured candidate filtering."
  (interactive)
  (setq ivy-use-ignore
        (if ivy-use-ignore
            nil
          (or ivy-use-ignore-default t)))
  ;; invalidate cache
  (setq ivy--old-cands nil))

(defun ivy--get-action (state)
  "Get the action function from STATE."
  (let ((action (ivy-state-action state)))
    (when action
      (if (functionp action)
          action
        (cadr (nth (car action) action))))))

(defun ivy--get-window (state)
  "Get the window from STATE."
  (if (ivy-state-p state)
      (let ((window (ivy-state-window state)))
        (if (window-live-p window)
            window
          (if (= (length (window-list)) 1)
              (selected-window)
            (next-window))))
    (selected-window)))

(defun ivy--actionp (x)
  "Return non-nil when X is a list of actions."
  (and (consp x) (not (memq (car x) '(closure lambda)))))

(defcustom ivy-action-wrap nil
  "When non-nil, `ivy-next-action' and `ivy-prev-action' wrap."
  :type 'boolean)

(defun ivy-next-action ()
  "When the current action is a list, scroll it forwards."
  (interactive)
  (let ((action (ivy-state-action ivy-last)))
    (when (ivy--actionp action)
      (let ((len (1- (length action)))
            (idx (car action)))
        (if (>= idx len)
            (when ivy-action-wrap
              (setf (car action) 1))
          (cl-incf (car action)))))))

(defun ivy-prev-action ()
  "When the current action is a list, scroll it backwards."
  (interactive)
  (let ((action (ivy-state-action ivy-last)))
    (when (ivy--actionp action)
      (if (<= (car action) 1)
          (when ivy-action-wrap
            (setf (car action) (1- (length action))))
        (cl-decf (car action))))))

(defun ivy-action-name ()
  "Return the name associated with the current action."
  (let ((action (ivy-state-action ivy-last)))
    (if (ivy--actionp action)
        (format "[%d/%d] %s"
                (car action)
                (1- (length action))
                (nth 2 (nth (car action) action)))
      "[1/1] default")))

(defvar ivy-inhibit-action nil
  "When non-nil, `ivy-call' does nothing.

Example use:

    (let* ((ivy-inhibit-action t)
          (str (counsel-locate \"lispy.el\")))
     ;; do whatever with str - the corresponding file will not be opened
     )")

(defun ivy-recursive-restore ()
  "Restore the above state when exiting the minibuffer.
See variable `ivy-recursive-restore' for further information."
  (when (and ivy-recursive-last
             ivy-recursive-restore
             (not (eq ivy-last ivy-recursive-last)))
    (ivy--reset-state (setq ivy-last ivy-recursive-last))))

(defun ivy-call ()
  "Call the current action without exiting completion."
  (interactive)
  (unless
      (or
       ;; this is needed for testing in ivy-with which seems to call ivy-call
       ;; again, and this-command is nil in that case.
       (null this-command)
       (memq this-command '(ivy-done
                            ivy-alt-done
                            ivy-dispatching-done)))
    (setq ivy-current-prefix-arg current-prefix-arg))
  (unless ivy-inhibit-action
    (let ((action (ivy--get-action ivy-last)))
      (when action
        (let* ((collection (ivy-state-collection ivy-last))
               (x (cond
                    ;; Alist type.
                    ((and (consp collection)
                          (consp (car collection))
                          ;; Previously, the cdr of the selected
                          ;; candidate would be returned.  Now, the
                          ;; whole candidate is returned.
                          (let (idx)
                            (if (setq idx (get-text-property
                                           0 'idx (ivy-state-current ivy-last)))
                                (nth idx collection)
                              (assoc (ivy-state-current ivy-last)
                                     collection)))))
                    (ivy--directory
                     (expand-file-name
                      (ivy-state-current ivy-last)
                      ivy--directory))
                    ((equal (ivy-state-current ivy-last) "")
                     ivy-text)
                    (t
                     (ivy-state-current ivy-last)))))
          (if (eq action 'identity)
              (funcall action x)
            (select-window (ivy--get-window ivy-last))
            (prog1 (with-current-buffer (ivy-state-buffer ivy-last)
                     (unwind-protect (funcall action x)
                       (ivy-recursive-restore)))
              (unless (or (eq ivy-exit 'done)
                          (equal (selected-window)
                                 (active-minibuffer-window))
                          (null (active-minibuffer-window)))
                (select-window (active-minibuffer-window))))))))))

(defun ivy-call-and-recenter ()
  "Call action and recenter window according to the selected candidate."
  (interactive)
  (ivy-call)
  (with-ivy-window
    (recenter-top-bottom)))

(defun ivy-next-line-and-call (&optional arg)
  "Move cursor vertically down ARG candidates.
Call the permanent action if possible."
  (interactive "p")
  (ivy-next-line arg)
  (ivy--exhibit)
  (ivy-call))

(defun ivy-previous-line-and-call (&optional arg)
  "Move cursor vertically down ARG candidates.
Call the permanent action if possible."
  (interactive "p")
  (ivy-previous-line arg)
  (ivy--exhibit)
  (ivy-call))

(defun ivy-previous-history-element (arg)
  "Forward to `previous-history-element' with ARG."
  (interactive "p")
  (previous-history-element arg)
  (ivy--cd-maybe)
  (move-end-of-line 1)
  (ivy--maybe-scroll-history))

(defun ivy-next-history-element (arg)
  "Forward to `next-history-element' with ARG."
  (interactive "p")
  (if (and (= minibuffer-history-position 0)
           (equal ivy-text ""))
      (progn
        (insert ivy--default)
        (when (and (with-ivy-window (derived-mode-p 'prog-mode))
                   (eq (ivy-state-caller ivy-last) 'swiper)
                   (not (file-exists-p ivy--default))
                   (not (ffap-url-p ivy--default))
                   (not (ivy-state-dynamic-collection ivy-last))
                   (> (point) (minibuffer-prompt-end)))
          (undo-boundary)
          (insert "\\_>")
          (goto-char (minibuffer-prompt-end))
          (insert "\\_<")
          (forward-char (+ 2 (length ivy--default)))))
    (next-history-element arg))
  (ivy--cd-maybe)
  (move-end-of-line 1)
  (ivy--maybe-scroll-history))

(defvar ivy-ffap-url-functions nil
  "List of functions that check if the point is on a URL.")

(defun ivy--cd-maybe ()
  "Check if the current input points to a different directory.
If so, move to that directory, while keeping only the file name."
  (when ivy--directory
    (let ((input (ivy--input))
          url)
      (if (setq url (or (ffap-url-p input)
                        (with-ivy-window
                          (cl-reduce
                           (lambda (a b)
                             (or a (funcall b)))
                           ivy-ffap-url-functions
                           :initial-value nil))))
          (ivy-exit-with-action
           (lambda (_)
             (funcall ffap-url-fetcher url)))
        (setq input (expand-file-name input))
        (let ((file (file-name-nondirectory input))
              (dir (expand-file-name (file-name-directory input))))
          (if (string= dir ivy--directory)
              (progn
                (delete-minibuffer-contents)
                (insert file))
            (ivy--cd dir)
            (insert file)))))))

(defun ivy--maybe-scroll-history ()
  "If the selected history element has an index, scroll there."
  (let ((idx (ignore-errors
               (get-text-property
                (minibuffer-prompt-end)
                'ivy-index))))
    (when idx
      (ivy--exhibit)
      (ivy-set-index idx))))

(defun ivy--cd (dir)
  "When completing file names, move to directory DIR."
  (if (null ivy--directory)
      (error "Unexpected")
    (setq ivy--old-cands nil)
    (setq ivy--old-re nil)
    (ivy-set-index 0)
    (setq ivy--all-candidates
          (ivy--sorted-files (setq ivy--directory dir)))
    (setq ivy-text "")
    (delete-minibuffer-contents)))

(defun ivy-backward-delete-char ()
  "Forward to `backward-delete-char'.
On error (read-only), call `ivy-on-del-error-function'."
  (interactive)
  (if (and ivy--directory (= (minibuffer-prompt-end) (point)))
      (progn
        (ivy--cd (file-name-directory
                  (directory-file-name
                   (expand-file-name
                    ivy--directory))))
        (ivy--exhibit))
    (condition-case nil
        (backward-delete-char 1)
      (error
       (when ivy-on-del-error-function
         (funcall ivy-on-del-error-function))))))

(defun ivy-delete-char (arg)
  "Forward to `delete-char' ARG."
  (interactive "p")
  (unless (eolp)
    (delete-char arg)))

(defun ivy-forward-char (arg)
  "Forward to `forward-char' ARG."
  (interactive "p")
  (unless (eolp)
    (forward-char arg)))

(defun ivy-kill-word (arg)
  "Forward to `kill-word' ARG."
  (interactive "p")
  (unless (eolp)
    (kill-word arg)))

(defun ivy-kill-line ()
  "Forward to `kill-line'."
  (interactive)
  (if (eolp)
      (kill-region (minibuffer-prompt-end) (point))
    (kill-line)))

(defun ivy-kill-whole-line ()
  "Forward to `kill-whole-line'."
  (interactive)
  (kill-region (minibuffer-prompt-end) (line-end-position)))

(defun ivy-backward-kill-word ()
  "Forward to `backward-kill-word'."
  (interactive)
  (if (and ivy--directory (= (minibuffer-prompt-end) (point)))
      (progn
        (ivy--cd (file-name-directory
                  (directory-file-name
                   (expand-file-name
                    ivy--directory))))
        (ivy--exhibit))
    (ignore-errors
      (let ((pt (point)))
        (forward-word -1)
        (delete-region (point) pt)))))

(defvar ivy--regexp-quote 'regexp-quote
  "Store the regexp quoting state.")

(defun ivy-toggle-regexp-quote ()
  "Toggle the regexp quoting."
  (interactive)
  (setq ivy--old-re nil)
  (cl-rotatef ivy--regex-function ivy--regexp-quote))

(defvar avy-all-windows)
(defvar avy-action)
(defvar avy-keys)
(defvar avy-keys-alist)
(defvar avy-style)
(defvar avy-styles-alist)
(declare-function avy--process "ext:avy")
(declare-function avy--style-fn "ext:avy")

(defcustom ivy-format-function #'ivy-format-function-default
  "Function to transform the list of candidates into a string.
This string is inserted into the minibuffer."
  :type '(choice
          (const :tag "Default" ivy-format-function-default)
          (const :tag "Arrow prefix" ivy-format-function-arrow)
          (const :tag "Full line" ivy-format-function-line)))

(eval-after-load 'avy
  '(add-to-list 'avy-styles-alist '(ivy-avy . pre)))

(defun ivy-avy ()
  "Jump to one of the current ivy candidates."
  (interactive)
  (unless (require 'avy nil 'noerror)
    (error "Package avy isn't installed"))
  (let* ((avy-all-windows nil)
         (avy-keys (or (cdr (assq 'ivy-avy avy-keys-alist))
                       avy-keys))
         (avy-style (or (cdr (assq 'ivy-avy
                                   avy-styles-alist))
                        avy-style))
         (candidate
          (let ((candidates))
            (save-excursion
              (save-restriction
                (narrow-to-region
                 (window-start)
                 (window-end))
                (goto-char (point-min))
                (forward-line)
                (while (< (point) (point-max))
                  (push
                   (cons (point)
                         (selected-window))
                   candidates)
                  (forward-line))))
            (setq avy-action #'identity)
            (avy--process
             (nreverse candidates)
             (avy--style-fn avy-style)))))
    (when (number-or-marker-p candidate)
      (ivy--done
       (substring-no-properties
        (nth (- (line-number-at-pos candidate) 2) ivy--old-cands))))))

(defun ivy-sort-file-function-default (x y)
  "Compare two files X and Y.
Prioritize directories."
  (if (get-text-property 0 'dirp x)
      (if (get-text-property 0 'dirp y)
          (string< (directory-file-name x) (directory-file-name y))
        t)
    (if (get-text-property 0 'dirp y)
        nil
      (string< x y))))

(declare-function ido-file-extension-lessp "ido")

(defun ivy-sort-file-function-using-ido (x y)
  "Compare two files X and Y using `ido-file-extensions-order'.

This function is suitable as a replacement for
`ivy-sort-file-function-default' in `ivy-sort-functions-alist'."
  (if (and (bound-and-true-p ido-file-extensions-order))
      (ido-file-extension-lessp x y)
    (ivy-sort-file-function-default x y)))

(defcustom ivy-sort-functions-alist
  '((read-file-name-internal . ivy-sort-file-function-default)
    (internal-complete-buffer . nil)
    (ivy-completion-in-region . nil)
    (counsel-git-grep-function . nil)
    (Man-goto-section . nil)
    (org-refile . nil)
    (t . string-lessp))
  "An alist of sorting functions for each collection function.
Interactive functions that call completion fit in here as well.

Nil means no sorting, which is useful to turn off the sorting for
functions that have candidates in the natural buffer order, like
`org-refile' or `Man-goto-section'.

A list can be used to associate multiple sorting functions with a
collection.  The car of the list is the current sort
function.  This list can be rotated with `ivy-rotate-sort'.

The entry associated with t is used for all fall-through cases.

See also `ivy-sort-max-size'."
  :type
  '(alist
    :key-type (choice
               (const :tag "Fall-through" t)
               (symbol :tag "Collection"))
    :value-type (choice
                 (const :tag "Plain sort" string-lessp)
                 (const :tag "File sort" ivy-sort-file-function-default)
                 (const :tag "No sort" nil)
                 (function :tag "Custom function")
                 (repeat (function :tag "Custom function"))))
  :group 'ivy)

(defun ivy--sort-function (collection)
  "Retrieve sort function for COLLECTION from `ivy-sort-functions-alist'."
  (cdr (assoc collection ivy-sort-functions-alist)))

(defun ivy-rotate-sort ()
  "Rotate through sorting functions available for current collection.
This only has an effect if multiple sorting functions are
specified for the current collection in
`ivy-sort-functions-alist'."
  (interactive)
  (let ((cell (assoc (ivy-state-collection ivy-last) ivy-sort-functions-alist)))
    (when (consp (cdr cell))
      (setcdr cell `(,@(cddr cell) ,(cadr cell)))
      (ivy--reset-state ivy-last))))

(defvar ivy-index-functions-alist
  '((swiper . ivy-recompute-index-swiper)
    (swiper-multi . ivy-recompute-index-swiper)
    (counsel-git-grep . ivy-recompute-index-swiper)
    (counsel-grep . ivy-recompute-index-swiper-async)
    (t . ivy-recompute-index-zero))
  "An alist of index recomputing functions for each collection function.
When the input changes, the appropriate function returns an
integer - the index of the matched candidate that should be
selected.")

(defvar ivy-re-builders-alist
  '((t . ivy--regex-plus))
  "An alist of regex building functions for each collection function.

Each key is (in order of priority):
1. The actual collection function, e.g. `read-file-name-internal'.
2. The symbol passed by :caller into `ivy-read'.
3. `this-command'.
4. t.

Each value is a function that should take a string and return a
valid regex or a regex sequence (see below).

Possible choices: `ivy--regex', `regexp-quote',
`ivy--regex-plus', `ivy--regex-fuzzy', `ivy--regex-ignore-order'.

If a function returns a list, it should format like this:
'((\"matching-regexp\" . t) (\"non-matching-regexp\") ...).

The matches will be filtered in a sequence, you can mix the
regexps that should match and that should not match as you
like.")

(defvar ivy-highlight-functions-alist
  '((ivy--regex-ignore-order . ivy--highlight-ignore-order)
    (ivy--regex-fuzzy . ivy--highlight-fuzzy)
    (ivy--regex-plus . ivy--highlight-default))
  "An alist of highlighting functions for each regex buidler function.")

(defvar ivy-initial-inputs-alist
  '((org-refile . "^")
    (org-agenda-refile . "^")
    (org-capture-refile . "^")
    (counsel-M-x . "^")
    (counsel-describe-function . "^")
    (counsel-describe-variable . "^")
    (counsel-org-capture . "^")
    (Man-completion-table . "^")
    (woman . "^"))
  "Command to initial input table.")

(defcustom ivy-sort-max-size 30000
  "Sorting won't be done for collections larger than this."
  :type 'integer)

(defalias 'ivy--dirname-p
  (if (fboundp 'directory-name-p)
      #'directory-name-p
    (lambda (name)
      "Return non-nil if NAME ends with a directory separator."
      (string-match-p "/\\'" name))))

(defun ivy--sorted-files (dir)
  "Return the list of files in DIR.
Directories come first."
  (let* ((default-directory dir)
         (predicate (ivy-state-predicate ivy-last))
         (seq (condition-case nil
                  (all-completions "" 'read-file-name-internal)
                (error
                 (directory-files dir))))
         sort-fn)
    (if (equal dir "/")
        seq
      (setq seq (delete "./" (delete "../" seq)))
      (when (eq (setq sort-fn (ivy--sort-function 'read-file-name-internal))
                #'ivy-sort-file-function-default)
        (setq seq (mapcar (lambda (x)
                            (propertize x 'dirp (ivy--dirname-p x)))
                          seq)))
      (when sort-fn
        (setq seq (cl-sort seq sort-fn)))
      (dolist (dir ivy-extra-directories)
        (push dir seq))
      (if predicate
          (cl-remove-if-not predicate seq)
        seq))))

;;** Entry Point
;;;###autoload
(cl-defun ivy-read (prompt collection
                    &key
                      predicate require-match initial-input
                      history preselect def keymap update-fn sort
                      action unwind re-builder matcher
                      dynamic-collection caller)
  "Read a string in the minibuffer, with completion.

PROMPT is a format string, normally ending in a colon and a
space; %d anywhere in the string is replaced by the current
number of matching candidates.  For the literal % character,
escape it with %%. See also `ivy-count-format'.

COLLECTION is either a list of strings, a function, an alist, or
a hash table.

PREDICATE is applied to filter out the COLLECTION immediately.
This argument is for `completing-read' compat.

When REQUIRE-MATCH is non-nil, only members of COLLECTION can be
selected, i.e. custom text.

If INITIAL-INPUT is not nil, then insert that input in the
minibuffer initially.

HISTORY is a name of a variable to hold the completion session
history.

KEYMAP is composed with `ivy-minibuffer-map'.

If PRESELECT is not nil, then select the corresponding candidate
out of the ones that match the INITIAL-INPUT.

DEF is for compatibility with `completing-read'.

UPDATE-FN is called each time the current candidate(s) is changed.

When SORT is t, use `ivy-sort-functions-alist' for sorting.

ACTION is a lambda function to call after selecting a result.  It
takes a single string argument.

UNWIND is a lambda function to call before exiting.

RE-BUILDER is a lambda function to call to transform text into a
regex pattern.

MATCHER is to override matching.

DYNAMIC-COLLECTION is a boolean to specify if the list of
candidates is updated after each input by calling COLLECTION.

CALLER is a symbol to uniquely identify the caller to `ivy-read'.
It is used, along with COLLECTION, to determine which
customizations apply to the current completion session."
  (let ((extra-actions (delete-dups
                        (append (plist-get ivy--actions-list t)
                                (plist-get ivy--actions-list this-command)
                                (plist-get ivy--actions-list caller)))))
    (when extra-actions
      (setq action
            (cond ((functionp action)
                   `(1
                     ("o" ,action "default")
                     ,@extra-actions))
                  ((null action)
                   `(1
                     ("o" identity "default")
                     ,@extra-actions))
                  (t
                   (delete-dups (append action extra-actions)))))))
  (let ((extra-sources (plist-get ivy--sources-list caller)))
    (if extra-sources
        (progn
          (setq ivy--extra-candidates nil)
          (dolist (source extra-sources)
            (cond ((equal source '(original-source))
                   (setq ivy--extra-candidates
                         (cons source ivy--extra-candidates)))
                  ((null (cdr source))
                   (setq ivy--extra-candidates
                         (cons
                          (list (car source) (funcall (car source)))
                          ivy--extra-candidates))))))
      (setq ivy--extra-candidates '((original-source)))))
  (let ((ivy-recursive-last (and (active-minibuffer-window) ivy-last))
        (transformer-fn
         (plist-get ivy--display-transformers-list
                    (or caller (and (functionp collection)
                                    collection))))
        (ivy-display-function
         (unless (window-minibuffer-p)
<<<<<<< HEAD
           (cdr (assoc caller ivy-display-functions-alist)))))
=======
           (or ivy-display-function
               (cdr (or (assq caller ivy-display-functions-alist)
                        (assq t ivy-display-functions-alist)))))))
>>>>>>> dbffa8d7
    (when (and (boundp ivy-hint-show-display) ivy-hint-show-display)
      (ivy-hint-display))
    (setq ivy-last
          (make-ivy-state
           :prompt prompt
           :collection collection
           :predicate predicate
           :require-match require-match
           :initial-input initial-input
           :history history
           :preselect preselect
           :keymap keymap
           :update-fn update-fn
           :sort sort
           :action action
           :frame (selected-frame)
           :window (selected-window)
           :buffer (current-buffer)
           :unwind (if (and (boundp ivy-hint-show-display) ivy-hint-show-display)
                     (or unwind 'ivy-hint-lv-delete-window)
                    unwind)
           :re-builder re-builder
           :matcher matcher
           :dynamic-collection dynamic-collection
           :display-transformer-fn transformer-fn
           :directory default-directory
           :caller caller
           :def def))
    (ivy--reset-state ivy-last)
    (prog1
        (unwind-protect
             (minibuffer-with-setup-hook
                 #'ivy--minibuffer-setup
               (let* ((hist (or history 'ivy-history))
                      (minibuffer-completion-table collection)
                      (minibuffer-completion-predicate predicate)
                      (resize-mini-windows
                       (cond
                         ((display-graphic-p) nil)
                         ((null resize-mini-windows) 'grow-only)
                         (t resize-mini-windows))))
                 (if (and ivy-auto-select-single-candidate
                          (= (length ivy--all-candidates) 1))
                     (progn
                       (setf (ivy-state-current ivy-last)
                             (car ivy--all-candidates))
                       (setq ivy-exit 'done))
                   (read-from-minibuffer
                    prompt
                    (ivy-state-initial-input ivy-last)
                    (make-composed-keymap keymap ivy-minibuffer-map)
                    nil
                    hist))
                 (when (eq ivy-exit 'done)
                   (let ((item (if ivy--directory
                                   (ivy-state-current ivy-last)
                                 ivy-text)))
                     (unless (equal item "")
                       (set hist (cons (propertize item 'ivy-index ivy--index)
                                       (delete item
                                               (cdr (symbol-value hist))))))))
                 (ivy-state-current ivy-last)))
          (remove-hook 'post-command-hook #'ivy--queue-exhibit)
          (let ((cleanup (ivy--display-function-prop :cleanup)))
            (when (functionp cleanup)
              (funcall cleanup)))
          (when (setq unwind (ivy-state-unwind ivy-last))
            (funcall unwind))
          (unless (eq ivy-exit 'done)
            (ivy-recursive-restore)))
      (ivy-call)
      (when (> (length (ivy-state-current ivy-last)) 0)
        (remove-list-of-text-properties
         0 1 '(idx) (ivy-state-current ivy-last))))))

(defun ivy--display-function-prop (prop)
  "Return PROP associated with current `ivy-display-function'."
  (plist-get (cdr (assq ivy-display-function
                        ivy-display-functions-props))
             prop))

(defun ivy--reset-state (state)
  "Reset the ivy to STATE.
This is useful for recursive `ivy-read'."
  (unless (equal (selected-frame) (ivy-state-frame state))
    (select-window (active-minibuffer-window)))
  (let ((prompt (or (ivy-state-prompt state) ""))
        (collection (ivy-state-collection state))
        (predicate (ivy-state-predicate state))
        (history (ivy-state-history state))
        (preselect (ivy-state-preselect state))
        (sort (ivy-state-sort state))
        (re-builder (ivy-state-re-builder state))
        (dynamic-collection (ivy-state-dynamic-collection state))
        (initial-input (ivy-state-initial-input state))
        (require-match (ivy-state-require-match state))
        (caller (ivy-state-caller state))
        (def (ivy-state-def state)))
    (unless initial-input
      (setq initial-input (cdr (assoc (or caller this-command)
                                      ivy-initial-inputs-alist))))
    (setq ivy--directory nil)
    (setq ivy-case-fold-search ivy-case-fold-search-default)
    (setq ivy--regex-function
          (or re-builder
              (and (functionp collection)
                   (cdr (assoc collection ivy-re-builders-alist)))
              (and caller
                   (cdr (assoc caller ivy-re-builders-alist)))
              (cdr (assoc this-command ivy-re-builders-alist))
              (cdr (assoc t ivy-re-builders-alist))
              'ivy--regex))
    (setq ivy--subexps 0)
    (setq ivy--regexp-quote 'regexp-quote)
    (setq ivy--old-text "")
    (setq ivy--full-length nil)
    (setq ivy-text "")
    (setq ivy--index 0)
    (setq ivy-calling nil)
    (setq ivy-use-ignore ivy-use-ignore-default)
    (setq ivy--highlight-function
          (or (cdr (assoc ivy--regex-function ivy-highlight-functions-alist))
              #'ivy--highlight-default))
    (let (coll sort-fn)
      (cond ((eq collection 'Info-read-node-name-1)
             (if (equal Info-current-file "dir")
                 (setq coll
                       (mapcar (lambda (x) (format "(%s)" x))
                               (cl-delete-duplicates
                                (all-completions "(" collection predicate)
                                :test #'equal)))
               (setq coll (all-completions "" collection predicate))))
            ((eq collection 'read-file-name-internal)
             (setq ivy--directory default-directory)
             (when (and initial-input
                        (not (equal initial-input "")))
               (cond ((file-directory-p initial-input)
                      (when (equal (file-name-nondirectory initial-input) "")
                        (setf (ivy-state-preselect state) (setq preselect nil))
                        (setf (ivy-state-def state) (setq def nil)))
                      (setq ivy--directory initial-input)
                      (setq initial-input nil)
                      (when preselect
                        (let ((preselect-directory
                               (file-name-directory preselect)))
                          (when (and preselect-directory
                                     (not (equal
                                           (expand-file-name
                                            preselect-directory)
                                           (expand-file-name ivy--directory))))
                            (setf (ivy-state-preselect state)
                                  (setq preselect nil))))))
                     ((ignore-errors
                        (file-exists-p (file-name-directory initial-input)))
                      (setq ivy--directory (file-name-directory initial-input))
                      (setf (ivy-state-preselect state)
                            (file-name-nondirectory initial-input)))))
             (require 'dired)
             (when preselect
               (let ((preselect-directory (file-name-directory preselect)))
                 (unless (or (null preselect-directory)
                             (string= preselect-directory
                                      default-directory))
                   (setq ivy--directory preselect-directory))
                 (setf
                  (ivy-state-preselect state)
                  (setq preselect (file-name-nondirectory preselect)))))
             (setq coll (ivy--sorted-files ivy--directory))
             (when initial-input
               (unless (or require-match
                           (equal initial-input default-directory)
                           (equal initial-input ""))
                 (setq coll (cons initial-input coll)))
               (unless (and (ivy-state-action ivy-last)
                            (not (equal (ivy--get-action ivy-last) 'identity)))
                 (setq initial-input nil))))
            ((eq collection 'internal-complete-buffer)
             (setq coll (ivy--buffer-list "" ivy-use-virtual-buffers predicate)))
            (dynamic-collection
             (setq coll (funcall collection ivy-text)))
            ((and (consp collection) (listp (car collection)))
             (if (and sort (setq sort-fn (ivy--sort-function caller)))
                 (progn
                   (setq sort nil)
                   (setq coll (mapcar #'car
                                      (cl-sort
                                       (copy-sequence collection)
                                       sort-fn))))
               (setq collection
                     (setf (ivy-state-collection ivy-last)
                           (cl-remove-if-not predicate collection)))
               (setq coll (all-completions "" collection)))
             (let ((i 0))
               (ignore-errors
                 ;; cm can be read-only
                 (dolist (cm coll)
                   (add-text-properties 0 1 `(idx ,i) cm)
                   (cl-incf i)))))
            ((or (functionp collection)
                 (byte-code-function-p collection)
                 (vectorp collection)
                 (hash-table-p collection)
                 (and (listp collection) (symbolp (car collection))))
             (setq coll (all-completions "" collection predicate)))
            (t
             (setq coll collection)))
      (unless (ivy-state-dynamic-collection ivy-last)
        (setq coll (delete "" coll)))
      (when def
        (cond ((listp def)
               (setq coll (cl-union def coll :test 'equal)))
              ((member def coll))
              (t
               (push def coll))))
      (when sort
        (if (and (functionp collection)
                 (setq sort-fn (ivy--sort-function collection)))
            (when (not (eq collection 'read-file-name-internal))
              (setq coll (cl-sort coll sort-fn)))
          (when (and (not (eq history 'org-refile-history))
                     (<= (length coll) ivy-sort-max-size)
                     (setq sort-fn (ivy--sort-function caller)))
            (setq coll (cl-sort (copy-sequence coll) sort-fn)))))
      (setq coll (ivy--set-candidates coll))
      (setq ivy--old-re nil)
      (setq ivy--old-cands nil)
      (when (integerp preselect)
        (setq ivy--old-re "")
        (ivy-set-index preselect))
      (when initial-input
        ;; Needed for anchor to work
        (setq ivy--old-cands coll)
        (setq ivy--old-cands (ivy--filter initial-input coll)))
      (setq ivy--all-candidates coll)
      (unless (integerp preselect)
        (ivy-set-index (or
                        (and dynamic-collection
                             ivy--index)
                        (and preselect
                             (ivy--preselect-index
                              preselect
                              (if initial-input
                                  ivy--old-cands
                                coll)))
                        0))))
    (setq ivy-exit nil)
    (setq ivy--default
          (if (region-active-p)
              (buffer-substring
               (region-beginning)
               (region-end))
            (ivy-thing-at-point)))
    (setq ivy--prompt (ivy-add-prompt-count prompt))
    (setf (ivy-state-initial-input ivy-last) initial-input)))

(defun ivy-add-prompt-count (prompt)
  "Add count information to PROMPT."
  (cond ((string-match "%.*d" prompt)
         prompt)
        ((null ivy-count-format)
         (error
          "`ivy-count-format' can't be nil.  Set it to \"\" instead"))
        ((string-match "%d.*%d" ivy-count-format)
         (let ((w (length (number-to-string
                           (length ivy--all-candidates))))
               (s (copy-sequence ivy-count-format)))
           (string-match "%d" s)
           (match-end 0)
           (string-match "%d" s (match-end 0))
           (setq s (replace-match (format "%%-%dd" w) nil nil s))
           (string-match "%d" s)
           (concat (replace-match (format "%%%dd" w) nil nil s)
                   prompt)))
        ((string-match "%.*d" ivy-count-format)
         (concat ivy-count-format prompt))
        (ivy--directory
         prompt)
        (t
         prompt)))

;;;###autoload
(defun ivy-completing-read (prompt collection
                            &optional predicate require-match initial-input
                              history def inherit-input-method)
  "Read a string in the minibuffer, with completion.

This interface conforms to `completing-read' and can be used for
`completing-read-function'.

PROMPT is a string that normally ends in a colon and a space.
COLLECTION is either a list of strings, an alist, an obarray, or a hash table.
PREDICATE limits completion to a subset of COLLECTION.
REQUIRE-MATCH is a boolean value.  See `completing-read'.
INITIAL-INPUT is a string inserted into the minibuffer initially.
HISTORY is a list of previously selected inputs.
DEF is the default value.
INHERIT-INPUT-METHOD is currently ignored."
  (let ((handler
         (when (< ivy-completing-read-ignore-handlers-depth (minibuffer-depth))
           (assoc this-command ivy-completing-read-handlers-alist))))
    (if handler
        (let ((completion-in-region-function #'completion--in-region)
              (ivy-completing-read-ignore-handlers-depth (1+ (minibuffer-depth))))
          (funcall (cdr handler)
                   prompt collection
                   predicate require-match
                   initial-input history
                   def inherit-input-method))
      ;; See the doc of `completing-read'.
      (when (consp history)
        (when (numberp (cdr history))
          (setq initial-input (nth (1- (cdr history))
                                   (symbol-value (car history)))))
        (setq history (car history)))
      (ivy-read (replace-regexp-in-string "%" "%%" prompt)
                collection
                :predicate predicate
                :require-match (and collection require-match)
                :initial-input (cond ((consp initial-input)
                                      (car initial-input))
                                     ((and (stringp initial-input)
                                           (not (eq collection 'read-file-name-internal))
                                           (string-match "\\+" initial-input))
                                      (replace-regexp-in-string
                                       "\\+" "\\\\+" initial-input))
                                     (t
                                      initial-input))
                :preselect (if (listp def) (car def) def)
                :def (if (listp def) (car def) def)
                :history history
                :keymap nil
                :sort t
                :caller (cond ((called-interactively-p 'any)
                               this-command)
                              ((and collection (symbolp collection))
                               collection))))))

(defun ivy-completing-read-with-empty-string-def
    (prompt collection
            &optional predicate require-match initial-input
            history def inherit-input-method)
  "Same as `ivy-completing-read' but with different handling of DEF.

Specifically, if DEF is nil, it is treated the same as if DEF was
the empty string. This mimics the behavior of
`completing-read-default'. This function can therefore be used in
place of `ivy-completing-read' for commands that rely on this
behavior."
  (ivy-completing-read
   prompt collection predicate require-match initial-input
   history (or def "") inherit-input-method))

(defun ivy-completion-in-region-action (str)
  "Insert STR, erasing the previous one.
The previous string is between `ivy-completion-beg' and `ivy-completion-end'."
  (when (consp str)
    (setq str (cdr str)))
  (when (stringp str)
    (let ((fake-cursors (and (fboundp 'mc/all-fake-cursors)
                             (mc/all-fake-cursors)))
          (pt (point))
          (beg ivy-completion-beg)
          (end ivy-completion-end))
      (when beg
        (delete-region beg end))
      (setq ivy-completion-beg (point))
      (insert (substring-no-properties str))
      (setq ivy-completion-end (point))
      (save-excursion
        (dolist (cursor fake-cursors)
          (goto-char (overlay-start cursor))
          (delete-region (+ (point) (- beg pt))
                         (+ (point) (- end pt)))
          (insert (substring-no-properties str))
          ;; manually move the fake cursor
          (move-overlay cursor (point) (1+ (point)))
          (set-marker (overlay-get cursor 'point) (point))
          (set-marker (overlay-get cursor 'mark) (point)))))))

(defun ivy-completion-common-length (str)
  "Return the amount of characters that match in  STR.

`completion-all-completions' computes this and returns the result
via text properties.

The first non-matching part is propertized:
- either with: (face (completions-first-difference))
- or: (font-lock-face completions-first-difference)."
  (let ((char-property-alias-alist '((face font-lock-face)))
        (i (1- (length str))))
    (catch 'done
      (while (>= i 0)
        (when (equal (get-text-property i 'face str)
                     '(completions-first-difference))
          (throw 'done i))
        (cl-decf i))
      (throw 'done (length str)))))

(defun ivy-completion-in-region (start end collection &optional predicate)
  "An Ivy function suitable for `completion-in-region-function'.
The function completes the text between START and END using COLLECTION.
PREDICATE (a function called with no arguments) says when to exit.
See `completion-in-region' for further information."
  (let* ((enable-recursive-minibuffers t)
         (str (buffer-substring-no-properties start end))
         (completion-ignore-case (ivy--case-fold-p str))
         (comps
          (completion-all-completions str collection predicate (- end start)))
         (ivy--prompts-list (if (window-minibuffer-p)
                                ivy--prompts-list
                              (list #'ivy-completion-in-region (lambda ())))))
    (cond ((null comps)
           (message "No matches"))
          ((progn
             (nconc comps nil)
             (and (null (cdr comps))
                  (string= str (car comps))))
           (message "Sole match"))
          (t
           (let* ((len (ivy-completion-common-length (car comps)))
                  (str-len (length str))
                  (initial (cond ((= len 0)
                                  "")
                                 ((> len str-len)
                                  (setq len str-len)
                                  str)
                                 (t
                                  (substring str (- len))))))
             (setq ivy--old-re nil)
             (unless (ivy--filter initial comps)
               (setq initial nil))
             (delete-region (- end len) end)
             (setq ivy-completion-beg (- end len))
             (setq ivy-completion-end ivy-completion-beg)
             (if (null (cdr comps))
                 (progn
                   (unless (minibuffer-window-active-p (selected-window))
                     (setf (ivy-state-window ivy-last) (selected-window)))
                   (ivy-completion-in-region-action
                    (substring-no-properties
                     (car comps))))
               (let* ((w (1+ (floor (log (length comps) 10))))
                      (ivy-count-format (if (string= ivy-count-format "")
                                            ivy-count-format
                                          (format "%%-%dd " w)))
                      (prompt (format "(%s): " str)))
                 (and
                  (ivy-read (if (string= ivy-count-format "")
                                prompt
                              (replace-regexp-in-string "%" "%%" prompt))
                            ;; remove 'completions-first-difference face
                            (mapcar #'substring-no-properties comps)
                            :predicate predicate
                            :initial-input initial
                            :sort t
                            :action #'ivy-completion-in-region-action
                            :unwind (lambda ()
                                      (unless (eq ivy-exit 'done)
                                        (goto-char ivy-completion-beg)
                                        (insert initial)))
                            :caller 'ivy-completion-in-region)
                  t))))))))

(defcustom ivy-do-completion-in-region t
  "When non-nil `ivy-mode' will set `completion-in-region-function'."
  :type 'boolean)

;;;###autoload
(define-minor-mode ivy-mode
  "Toggle Ivy mode on or off.
Turn Ivy mode on if ARG is positive, off otherwise.
Turning on Ivy mode sets `completing-read-function' to
`ivy-completing-read'.

Global bindings:
\\{ivy-mode-map}

Minibuffer bindings:
\\{ivy-minibuffer-map}"
  :group 'ivy
  :global t
  :keymap ivy-mode-map
  :lighter " ivy"
  (if ivy-mode
      (progn
        (setq completing-read-function 'ivy-completing-read)
        (when ivy-do-completion-in-region
          (setq completion-in-region-function 'ivy-completion-in-region)))
    (setq completing-read-function 'completing-read-default)
    (setq completion-in-region-function 'completion--in-region)))

(defun ivy--preselect-index (preselect candidates)
  "Return the index of PRESELECT in CANDIDATES."
  (cond ((integerp preselect)
         preselect)
        ((cl-position preselect candidates :test #'equal))
        ((stringp preselect)
         (let ((re preselect))
           (cl-position-if
            (lambda (x)
              (string-match re x))
            candidates)))))

;;* Implementation
;;** Regex
(defun ivy-re-match (re-seq str)
  "Return non-nil if RE-SEQ is matched by STR.

RE-SEQ is a list of (RE . MATCH-P).

RE is a regular expression.

MATCH-P is t when RE should match STR and nil when RE should not
match STR.

Each element of RE-SEQ must match for the function to return true.

This concept is used to generalize regular expressions for
`ivy--regex-plus' and `ivy--regex-ignore-order'."
  (let ((res t)
        re)
    (while (and res (setq re (pop re-seq)))
      (setq res
            (if (cdr re)
                (string-match-p (car re) str)
              (not (string-match-p (car re) str)))))
    res))

(defvar ivy--regex-hash
  (make-hash-table :test #'equal)
  "Store pre-computed regex.")

(defun ivy--split (str)
  "Split STR into a list by single spaces.
The remaining spaces stick to their left.
This allows to \"quote\" N spaces by inputting N+1 spaces."
  (let ((len (length str))
        start0
        (start1 0)
        res s
        match-len)
    (while (and (string-match " +" str start1)
                (< start1 len))
      (if (and (> (match-beginning 0) 2)
               (string= "[^" (substring
                              str
                              (- (match-beginning 0) 2)
                              (match-beginning 0))))
          (progn
            (setq start1 (match-end 0))
            (setq start0 0))
        (setq match-len (- (match-end 0) (match-beginning 0)))
        (if (= match-len 1)
            (progn
              (when start0
                (setq start1 start0)
                (setq start0 nil))
              (push (substring str start1 (match-beginning 0)) res)
              (setq start1 (match-end 0)))
          (setq str (replace-match
                     (make-string (1- match-len) ?\ )
                     nil nil str))
          (setq start0 (or start0 start1))
          (setq start1 (1- (match-end 0))))))
    (if start0
        (push (substring str start0) res)
      (setq s (substring str start1))
      (unless (= (length s) 0)
        (push s res)))
    (nreverse res)))

(defun ivy--regex (str &optional greedy)
  "Re-build regex pattern from STR in case it has a space.
When GREEDY is non-nil, join words in a greedy way."
  (let ((hashed (unless greedy
                  (gethash str ivy--regex-hash))))
    (if hashed
        (prog1 (cdr hashed)
          (setq ivy--subexps (car hashed)))
      (when (string-match "\\([^\\]\\|^\\)\\\\$" str)
        (setq str (substring str 0 -1)))
      (cdr (puthash str
                    (let ((subs (ivy--split str)))
                      (if (= (length subs) 1)
                          (cons
                           (setq ivy--subexps 0)
                           (car subs))
                        (cons
                         (setq ivy--subexps (length subs))
                         (mapconcat
                          (lambda (x)
                            (if (string-match "\\`\\\\([^?].*\\\\)\\'" x)
                                x
                              (format "\\(%s\\)" x)))
                          subs
                          (if greedy
                              ".*"
                            ".*?")))))
                    ivy--regex-hash)))))

(defun ivy--legal-regex-p (str)
  "Return t if STR is valid regular expression."
  (condition-case nil
      (progn
        (string-match-p str "")
        t)
    (invalid-regexp nil)))

(defun ivy--regex-or-literal (str)
  "If STR isn't a legal regex, escape it."
  (if (ivy--legal-regex-p str) str (regexp-quote str)))

(defun ivy--split-negation (str)
  "Split STR into text before and after ! delimiter.
Do not split if the delimiter is escaped as \\!.

Assumes there is at most one unescaped delimiter and discards
text after delimiter if it is empty.  Modifies match data."
  (unless (string= str "")
    (let ((delim "\\(?:\\`\\|[^\\]\\)\\(!\\)"))
      (mapcar (lambda (split)
                ;; Store "\!" as "!".
                (replace-regexp-in-string "\\\\!" "!" split t t))
              (if (string-match delim str)
                  ;; Ignore everything past first unescaped ! rather than
                  ;; crashing.  We can't warn or error because the minibuffer is
                  ;; already active.
                  (let* ((i (match-beginning 1))
                         (j (and (string-match delim str (1+ i))
                                 (match-beginning 1)))
                         (neg (substring str (1+ i) j)))
                    (cons (substring str 0 i)
                          (and (not (string= neg ""))
                               (list neg))))
                (list str))))))

(defun ivy--split-spaces (str)
  "Split STR on spaces, unless they're preceded by \\.
No unescaped spaces are present in the output."
  (when str
    (let ((i 0) ; End of last search.
          (j 0) ; End of last delimiter.
          parts)
      (while (string-match "\\(\\\\ \\)\\| +" str i)
        (setq i (match-end 0))
        (if (not (match-beginning 1))
            ;; Unescaped space(s).
            (let ((delim (match-beginning 0)))
              (when (< j delim)
                (push (substring str j delim) parts))
              (setq j i))
          ;; Store "\ " as " ".
          (setq str (replace-match " " t t str 1))
          (setq i (1- i))))
      (when (< j (length str))
        (push (substring str j) parts))
      (nreverse parts))))

(defun ivy--regex-ignore-order (str)
  "Re-build regex from STR by splitting at spaces and using ! for negation.

Examples:
foo          -> matches \"foo\"
foo bar      -> matches if both \"foo\" and \"bar\" match (any order)
foo !bar     -> matches if \"foo\" matches and \"bar\" does not match
foo !bar baz -> matches if \"foo\" matches and neither \"bar\" nor \"baz\" match
foo[a-z]     -> matches \"foo[a-z]\"

Escaping examples:
foo\!bar -> matches \"foo!bar\"
foo\ bar -> matches \"foo bar\"

If STR isn't a valid input, fall back to exact matching:
foo[     -> matches \"foo\[\" (invalid regex, so literal [ character)

Returns a list suitable for `ivy-re-match'."
  (let* (regex-parts
         (raw-parts (ivy--split-negation str)))
    (dolist (part (ivy--split-spaces (car raw-parts)))
      (push (cons (ivy--regex-or-literal part) t) regex-parts))
    (when (cdr raw-parts)
      (dolist (part (ivy--split-spaces (cadr raw-parts)))
        (push (cons (ivy--regex-or-literal part) nil) regex-parts)))
    (if regex-parts (nreverse regex-parts)
      "")))

(defun ivy--regex-plus (str)
  "Build a regex sequence from STR.
Spaces are wild card characters, everything before \"!\" should
match.  Everything after \"!\" should not match."
  (let ((parts (ivy--split-negation str)))
    (cl-case (length parts)
      (0
       "")
      (1
       (if (string= (substring str 0 1) "!")
           (list (cons "" t)
                 (list (ivy--regex (car parts))))
         (ivy--regex (car parts))))
      (2
       (cons
        (cons (ivy--regex (car parts)) t)
        (mapcar #'list (split-string (cadr parts) " " t))))
      (t (error "Unexpected: use only one !")))))

(defun ivy--regex-fuzzy (str)
  "Build a regex sequence from STR.
Insert .* between each char."
  (if (string-match "\\`\\(\\^?\\)\\(.*?\\)\\(\\$?\\)\\'" str)
      (prog1
          (concat (match-string 1 str)
                  (mapconcat
                   (lambda (x)
                     (format "\\(%s\\)" (regexp-quote (string x))))
                   (string-to-list (match-string 2 str))
                   ".*?")
                  (match-string 3 str))
        (setq ivy--subexps (length (match-string 2 str))))
    str))

(defcustom ivy-fixed-height-minibuffer nil
  "When non nil, fix the height of the minibuffer during ivy completion.
This effectively sets the minimum height at this level to `ivy-height' and
tries to ensure that it does not change depending on the number of candidates."
  :group 'ivy
  :type 'boolean)

;;** Rest
(defcustom ivy-truncate-lines t
  "Minibuffer setting for `truncate-lines'."
  :type 'boolean)

(defun ivy--minibuffer-setup ()
  "Setup ivy completion in the minibuffer."
  (setq-local mwheel-scroll-up-function 'ivy-next-line)
  (setq-local mwheel-scroll-down-function 'ivy-previous-line)
  (setq-local completion-show-inline-help nil)
  (setq-local minibuffer-default-add-function
              (lambda ()
                (list ivy--default)))
  (setq-local inhibit-field-text-motion nil)
  (when (display-graphic-p)
    (setq truncate-lines ivy-truncate-lines))
  (setq-local max-mini-window-height ivy-height)
  (when (and ivy-fixed-height-minibuffer
             (not (eq (ivy-state-caller ivy-last) 'ivy-completion-in-region)))
    (set-window-text-height (selected-window)
                            (+ ivy-height
                               (if ivy-add-newline-after-prompt
                                   1
                                 0))))
  (add-hook 'post-command-hook #'ivy--queue-exhibit nil t)
  ;; show completions with empty input
  (ivy--exhibit))

(defun ivy--input ()
  "Return the current minibuffer input."
  ;; assume one-line minibuffer input
  (buffer-substring-no-properties
   (minibuffer-prompt-end)
   (line-end-position)))

(defun ivy--cleanup ()
  "Delete the displayed completion candidates."
  (save-excursion
    (goto-char (minibuffer-prompt-end))
    (delete-region (line-end-position) (point-max))))

(defun ivy-cleanup-string (str)
  "Remove unwanted text properties from STR."
  (remove-list-of-text-properties 0 (length str) '(field) str)
  str)

(defvar ivy-set-prompt-text-properties-function
  'ivy-set-prompt-text-properties-default
  "Function to set the text properties of the default ivy prompt.
Called with two arguments, PROMPT and STD-PROPS.
The returned value should be the updated PROMPT.")

(defun ivy-set-prompt-text-properties-default (prompt std-props)
  "Set text properties of PROMPT.
STD-PROPS is a property list containing the default text properties."
  (ivy--set-match-props prompt "confirm"
                        `(face ivy-confirm-face ,@std-props))
  (ivy--set-match-props prompt "match required"
                        `(face ivy-match-required-face ,@std-props))
  prompt)

(defun ivy-prompt ()
  "Return the current prompt."
  (let ((fn (plist-get ivy--prompts-list (ivy-state-caller ivy-last))))
    (if fn
        (condition-case nil
            (funcall fn)
          (error
           (warn "`counsel-prompt-function' should take 0 args")
           ;; old behavior
           (funcall fn (ivy-state-prompt ivy-last))))
      ivy--prompt)))

(defun ivy--insert-prompt ()
  "Update the prompt according to `ivy--prompt'."
  (when (setq ivy--prompt (ivy-prompt))
    (unless (memq this-command '(ivy-done ivy-alt-done ivy-partial-or-done
                                 counsel-find-symbol))
      (setq ivy--prompt-extra ""))
    (let (head tail)
      (if (string-match "\\(.*?\\)\\(:? ?\\)\\'" ivy--prompt)
          (progn
            (setq head (match-string 1 ivy--prompt))
            (setq tail (match-string 2 ivy--prompt)))
        (setq head ivy--prompt)
        (setq tail ""))
      (let ((inhibit-read-only t)
            (std-props '(front-sticky t rear-nonsticky t field t read-only t))
            (n-str
             (concat
              (if (and (bound-and-true-p minibuffer-depth-indicate-mode)
                       (> (minibuffer-depth) 1))
                  (format "[%d] " (minibuffer-depth))
                "")
              (concat
               (if (string-match "%d.*%d" ivy-count-format)
                   (format head
                           (1+ ivy--index)
                           (or (and (ivy-state-dynamic-collection ivy-last)
                                    ivy--full-length)
                               ivy--length))
                 (format head
                         (or (and (ivy-state-dynamic-collection ivy-last)
                                  ivy--full-length)
                             ivy--length)))
               ivy--prompt-extra
               tail)))
            (d-str (if ivy--directory
                       (abbreviate-file-name ivy--directory)
                     "")))
        (save-excursion
          (goto-char (point-min))
          (delete-region (point-min) (minibuffer-prompt-end))
          (let ((len-n (length n-str))
                (len-d (length d-str))
                (ww (window-width)))
            (setq n-str
                  (cond ((> (+ len-n len-d) ww)
                         (concat n-str "\n" d-str "\n"))
                        ((> (+ len-n len-d (length ivy-text)) ww)
                         (concat n-str d-str "\n"))
                        (t
                         (concat n-str d-str)))))
          (when ivy-add-newline-after-prompt
            (setq n-str (concat n-str "\n")))
          (let ((regex (format "\\([^\n]\\{%d\\}\\)[^\n]" (window-width))))
            (while (string-match regex n-str)
              (setq n-str (replace-match
                           (concat (match-string 1 n-str) "\n")
                           nil t n-str 1))))
          (set-text-properties 0 (length n-str)
                               `(face minibuffer-prompt ,@std-props)
                               n-str)
          (setq n-str (funcall ivy-set-prompt-text-properties-function
                               n-str std-props))
          (insert n-str))
        ;; Mark prompt as selected if the user moves there or it is the only
        ;; option left.  Since the user input stays put, we have to manually
        ;; remove the face as well.
        (when (ivy--prompt-selectable-p)
          (if (or (= ivy--index -1)
                  (= ivy--length 0))
              (add-face-text-property
               (minibuffer-prompt-end) (line-end-position) 'ivy-prompt-match)
            (remove-list-of-text-properties
             (minibuffer-prompt-end) (line-end-position) '(face))))
        ;; get out of the prompt area
        (constrain-to-field nil (point-max))))))

(defun ivy--set-match-props (str match props &optional subexp)
  "Set text properties of STR that match MATCH to PROPS.
SUBEXP is a number which specifies the regexp group to use.
If nil, the text properties are applied to the whole match."
  (when (null subexp)
    (setq subexp 0))
  (when (string-match match str)
    (set-text-properties
     (match-beginning subexp)
     (match-end subexp)
     props
     str)))

(defvar inhibit-message)

(defun ivy--sort-maybe (collection)
  "Sort COLLECTION if needed."
  (let ((sort (ivy-state-sort ivy-last)))
    (if (null sort)
        collection
      (let ((sort-fn (or (and (functionp sort) sort)
                         (ivy--sort-function (ivy-state-collection ivy-last))
                         (ivy--sort-function t))))
        (if (functionp sort-fn)
            (cl-sort (copy-sequence collection) sort-fn)
          collection)))))

(defcustom ivy-magic-slash-non-match-action 'ivy-magic-slash-non-match-cd-selected
  "Action to take when a slash is added to the end of a non existing directory.
Possible choices are 'ivy-magic-slash-non-match-cd-selected,
'ivy-magic-slash-non-match-create, or nil"
  :type '(choice
          (const :tag "Use currently selected directory"
                 ivy-magic-slash-non-match-cd-selected)
          (const :tag "Create and use new directory"
                 ivy-magic-slash-non-match-create)
          (const :tag "Do nothing"
                 nil)))

(defun ivy--create-and-cd (dir)
  "When completing file names, create directory DIR and move there."
  (make-directory dir)
  (ivy--cd dir))

(defun ivy--magic-file-slash ()
  "Handle slash when completing file names."
  (when (or (and (eq this-command 'self-insert-command)
                 (eolp))
            (eq this-command 'ivy-partial-or-done))
    (cond ((member ivy-text ivy--all-candidates)
           (ivy--cd (expand-file-name ivy-text ivy--directory)))
          ((string-match "//\\'" ivy-text)
           (if (and default-directory
                    (string-match "\\`[[:alpha:]]:/" default-directory))
               (ivy--cd (match-string 0 default-directory))
             (ivy--cd "/")))
          ((string-match "\\`/ssh:" ivy-text)
           (ivy--cd (file-name-directory ivy-text)))
          ((string-match "[[:alpha:]]:/\\'" ivy-text)
           (let ((drive-root (match-string 0 ivy-text)))
             (when (file-exists-p drive-root)
               (ivy--cd drive-root))))
          ((and (file-exists-p ivy-text)
                (not (string= ivy-text "/"))
                (file-directory-p ivy-text))
           (ivy--cd (expand-file-name ivy-text)))
          ((and (or (> ivy--index 0)
                    (= ivy--length 1)
                    (not (string= ivy-text "/")))
                (let ((default-directory ivy--directory))
                  (and
                   (not (equal (ivy-state-current ivy-last) ""))
                   (file-directory-p (ivy-state-current ivy-last))
                   (file-exists-p (ivy-state-current ivy-last)))))
           (when (eq ivy-magic-slash-non-match-action 'ivy-magic-slash-non-match-cd-selected)
             (ivy--cd
              (expand-file-name (ivy-state-current ivy-last) ivy--directory)))
           (when (and (eq ivy-magic-slash-non-match-action 'ivy-magic-slash-non-match-create)
                      (not (string= ivy-text "/")))
             (ivy--create-and-cd (expand-file-name ivy-text ivy--directory))))
          (t
           (when (and
                  (eq ivy-magic-slash-non-match-action 'ivy-magic-slash-non-match-create)
                  (not (string= ivy-text "/")))
             (ivy--create-and-cd (expand-file-name ivy-text ivy--directory)))))))

(defcustom ivy-magic-tilde t
  "When non-nil, ~ will move home when selecting files.
Otherwise, ~/ will move home."
  :type 'boolean)

(defcustom ivy-dynamic-exhibit-delay-ms 0
  "Delay in ms before dynamic collections are refreshed"
  :type 'integer)

(defvar ivy--exhibit-timer nil)

(defun ivy--queue-exhibit ()
  "Insert Ivy completions display, possibly after a timeout for
dynamic collections.
Should be run via minibuffer `post-command-hook'."
  (if (and (> ivy-dynamic-exhibit-delay-ms 0)
           (ivy-state-dynamic-collection ivy-last))
      (progn
        (when ivy--exhibit-timer (cancel-timer ivy--exhibit-timer))
        (setq ivy--exhibit-timer
              (run-with-timer
               (/ ivy-dynamic-exhibit-delay-ms 1000.0)
               nil
               'ivy--exhibit)))
    (ivy--exhibit)))

(defun ivy--exhibit ()
  "Insert Ivy completions display.
Should be run via minibuffer `post-command-hook'."
  (when (memq 'ivy--queue-exhibit post-command-hook)
    (let ((inhibit-field-text-motion nil))
      (constrain-to-field nil (point-max)))
    (setq ivy-text (ivy--input))
    (if (ivy-state-dynamic-collection ivy-last)
        ;; while-no-input would cause annoying
        ;; "Waiting for process to die...done" message interruptions
        (let ((inhibit-message t))
          (unless (equal ivy--old-text ivy-text)
            (while-no-input
              (setq ivy--all-candidates
                    (ivy--sort-maybe
                     (funcall (ivy-state-collection ivy-last) ivy-text)))
              (setq ivy--old-text ivy-text)))
          (when (or ivy--all-candidates
                    (not (get-process " *counsel*")))
            (ivy--insert-minibuffer
             (ivy--format ivy--all-candidates))))
      (cond (ivy--directory
             (cond ((or (string= "~/" ivy-text)
                        (and (string= "~" ivy-text)
                             ivy-magic-tilde))
                    (ivy--cd (expand-file-name "~/")))
                   ((string-match "/\\'" ivy-text)
                    (ivy--magic-file-slash))))
            ((eq (ivy-state-collection ivy-last) 'internal-complete-buffer)
             (when (or (and (string-match "\\` " ivy-text)
                            (not (string-match "\\` " ivy--old-text)))
                       (and (string-match "\\` " ivy--old-text)
                            (not (string-match "\\` " ivy-text))))
               (setq ivy--all-candidates
                     (if (and (> (length ivy-text) 0)
                              (eq (aref ivy-text 0)
                                  ?\ ))
                         (ivy--buffer-list " ")
                       (ivy--buffer-list "" ivy-use-virtual-buffers)))
               (setq ivy--old-re nil))))
      (ivy--insert-minibuffer
       (with-current-buffer (ivy-state-buffer ivy-last)
         (ivy--format
          (ivy--filter ivy-text ivy--all-candidates))))
      (setq ivy--old-text ivy-text))))

(defun ivy-display-function-fallback (str)
  (let ((buffer-undo-list t))
    (save-excursion
      (forward-line 1)
      (insert str))))

(defun ivy--insert-minibuffer (text)
  "Insert TEXT into minibuffer with appropriate cleanup."
  (let ((resize-mini-windows nil)
        (update-fn (ivy-state-update-fn ivy-last))
        (old-mark (marker-position (mark-marker)))
        deactivate-mark)
    (ivy--cleanup)
    (when update-fn
      (funcall update-fn))
    (ivy--insert-prompt)
    ;; Do nothing if while-no-input was aborted.
    (when (stringp text)
      (if ivy-display-function
          (funcall ivy-display-function text)
        (ivy-display-function-fallback text)))
    (when (display-graphic-p)
      (ivy--resize-minibuffer-to-fit))
    ;; prevent region growing due to text remove/add
    (when (region-active-p)
      (set-mark old-mark))))

(defun ivy--resize-minibuffer-to-fit ()
  "Resize the minibuffer window size to fit the text in the minibuffer."
  (unless (frame-root-window-p (minibuffer-window))
    (with-selected-window (minibuffer-window)
      (if (fboundp 'window-text-pixel-size)
          (let ((text-height (cdr (window-text-pixel-size)))
                (body-height (window-body-height nil t)))
            (when (> text-height body-height)
              ;; Note: the size increment needs to be at least
              ;; frame-char-height, otherwise resizing won't do
              ;; anything.
              (let ((delta (max (- text-height body-height)
                                (frame-char-height))))
                (window-resize nil delta nil t t))))
        (let ((text-height (count-screen-lines))
              (body-height (window-body-height)))
          (when (> text-height body-height)
            (window-resize nil (- text-height body-height) nil t)))))))

(declare-function colir-blend-face-background "ext:colir")

(defun ivy--add-face (str face)
  "Propertize STR with FACE.
`font-lock-append-text-property' is used, since it's better than
`propertize' or `add-face-text-property' in this case."
  (require 'colir)
  (condition-case nil
      (progn
        (colir-blend-face-background 0 (length str) face str)
        (let ((foreground (face-foreground face)))
          (when foreground
            (add-face-text-property
             0 (length str)
             `(:foreground ,foreground)
             nil
             str))))
    (error
     (ignore-errors
       (font-lock-append-text-property 0 (length str) 'face face str))))
  str)

(declare-function flx-make-string-cache "ext:flx")
(declare-function flx-score "ext:flx")

(defvar ivy--flx-cache nil)

(eval-after-load 'flx
  '(setq ivy--flx-cache (flx-make-string-cache)))

(defun ivy-toggle-case-fold ()
  "Toggle `case-fold-search' for Ivy operations.

Instead of modifying `case-fold-search' directly, this command
toggles `ivy-case-fold-search', which can take on more values
than the former, between nil and either `auto' or t.  See
`ivy-case-fold-search-default' for the meaning of these values.

In any Ivy completion session, the case folding starts with
`ivy-case-fold-search-default'."
  (interactive)
  (setq ivy-case-fold-search
        (and (not ivy-case-fold-search)
             (or ivy-case-fold-search-default 'auto)))
  ;; Reset cache so that the candidate list updates.
  (setq ivy--old-re nil))

(defun ivy--re-filter (re candidates &optional mkpred)
  "Return all RE matching CANDIDATES.
RE is a list of cons cells, with a regexp car and a boolean cdr.
When the cdr is t, the car must match.
Otherwise, the car must not match."
  (ignore-errors
    (dolist (re (if (stringp re) (list (cons re t)) re))
      (let* ((re-str (car re))
             (pred
              (if mkpred
                  (funcall mkpred re-str)
                (lambda (x) (string-match re-str x)))))
        (setq candidates
              (cl-remove nil candidates
                         (if (cdr re) :if-not :if)
                         pred))))
    candidates))

(defun ivy--filter (name candidates)
  "Return all items that match NAME in CANDIDATES.
CANDIDATES are assumed to be static."
  (let ((re (funcall ivy--regex-function name)))
    (if (and
         ivy--old-re
         ivy--old-cands
         (equal re ivy--old-re))
        ;; quick caching for "C-n", "C-p" etc.
        ivy--old-cands
      (let* ((re-str (if (listp re) (caar re) re))
             (matcher (ivy-state-matcher ivy-last))
             (case-fold-search (ivy--case-fold-p name))
             (cands (cond
                      (matcher
                       (funcall matcher re candidates))
                      ((and ivy--old-re
                            (stringp re)
                            (stringp ivy--old-re)
                            (not (string-match "\\\\" ivy--old-re))
                            (not (equal ivy--old-re ""))
                            (memq (cl-search
                                   (if (string-match "\\\\)\\'" ivy--old-re)
                                       (substring ivy--old-re 0 -2)
                                     ivy--old-re)
                                   re)
                                  '(0 2)))
                       (ignore-errors
                         (cl-remove-if-not
                          (lambda (x) (string-match re x))
                          ivy--old-cands)))
                      (t
                       (ivy--re-filter re candidates)))))
        (if (memq (cdr (assoc (ivy-state-caller ivy-last)
                              ivy-index-functions-alist))
                  '(ivy-recompute-index-swiper
                    ivy-recompute-index-swiper-async))
            (progn
              (ivy--recompute-index name re-str cands)
              (setq ivy--old-cands (ivy--sort name cands)))
          (setq ivy--old-cands (ivy--sort name cands))
          (ivy--recompute-index name re-str ivy--old-cands))
        (setq ivy--old-re re)
        ivy--old-cands))))

(defun ivy--set-candidates (x)
  "Update `ivy--all-candidates' with X."
  (let (res)
    (dolist (source ivy--extra-candidates)
      (if (equal source '(original-source))
          (if (null res)
              (setq res x)
            (setq res (append x res)))
        (setq ivy--old-re nil)
        (setq res (append
                   (ivy--filter ivy-text (cadr source))
                   res))))
    (setq ivy--all-candidates res)))

(defcustom ivy-sort-matches-functions-alist
  '((t . nil)
    (ivy-switch-buffer . ivy-sort-function-buffer))
  "An alist of functions for sorting matching candidates.

Unlike `ivy-sort-functions-alist', which is used to sort the
whole collection only once, this alist of functions are used to
sort only matching candidates after each change in input.

The alist KEY is either a collection function or t to match
previously unmatched collection functions.

The alist VAL is a sorting function with the signature of
`ivy--prefix-sort'."
  :type '(alist
          :key-type (choice
                     (const :tag "Fall-through" t)
                     (symbol :tag "Collection"))
          :value-type
          (choice
           (const :tag "Don't sort" nil)
           (const :tag "Put prefix matches ahead" ivy--prefix-sort)
           (function :tag "Custom sort function"))))

(defun ivy--sort-files-by-date (_name candidates)
  "Re-sort CANDIDATES according to file modification date."
  (let ((default-directory ivy--directory))
    (sort (copy-sequence candidates) #'file-newer-than-file-p)))

(defvar ivy--flx-featurep (require 'flx nil 'noerror))

(defun ivy--sort (name candidates)
  "Re-sort candidates by NAME.
All CANDIDATES are assumed to match NAME."
  (let ((key (or (ivy-state-caller ivy-last)
                 (when (functionp (ivy-state-collection ivy-last))
                   (ivy-state-collection ivy-last))
                 this-command))
        fun)
    (cond ((and ivy--flx-featurep
                (eq ivy--regex-function 'ivy--regex-fuzzy))
           (ivy--flx-sort name candidates))
          ((setq fun (cdr (or (assoc key ivy-sort-matches-functions-alist)
                              (assoc t ivy-sort-matches-functions-alist))))
           (funcall fun name candidates))
          (t
           candidates))))

(defun ivy--prefix-sort (name candidates)
  "Re-sort candidates by NAME.
All CANDIDATES are assumed to match NAME.
Prefix matches to NAME are put ahead of the list."
  (if (or (string-match "^\\^" name) (string= name ""))
      candidates
    (let ((re-prefix (concat "^" (funcall ivy--regex-function name)))
          res-prefix
          res-noprefix)
      (dolist (s candidates)
        (if (string-match re-prefix s)
            (push s res-prefix)
          (push s res-noprefix)))
      (nconc
       (nreverse res-prefix)
       (nreverse res-noprefix)))))

(defvar ivy--virtual-buffers nil
  "Store the virtual buffers alist.")

(defun ivy-generic-regex-to-str (re)
  "Transform RE to a string.

Functions like `ivy--regex-ignore-order' return a cons list.
This function extracts a string from the cons list."
  (if (consp re) (caar re) re))

(defun ivy-sort-function-buffer (name candidates)
  "Re-sort candidates by NAME.
CANDIDATES is a list of buffer names each containing NAME.
Sort open buffers before virtual buffers, and prefix matches
before substring matches."
  (if (or (string-match "^\\^" name) (string= name ""))
      candidates
    (let* ((base-re (ivy-generic-regex-to-str (funcall ivy--regex-function name)))
           (re-prefix (concat "^\\*" base-re))
           res-prefix
           res-noprefix
           res-virtual-prefix
           res-virtual-noprefix)
      (unless (cl-find-if (lambda (s) (string-match re-prefix s)) candidates)
        (setq re-prefix (concat "^" base-re)))
      (dolist (s candidates)
        (cond
          ((and (assoc s ivy--virtual-buffers) (string-match re-prefix s))
           (push s res-virtual-prefix))
          ((assoc s ivy--virtual-buffers)
           (push s res-virtual-noprefix))
          ((string-match re-prefix s)
           (push s res-prefix))
          (t
           (push s res-noprefix))))
      (nconc
       (nreverse res-prefix)
       (nreverse res-noprefix)
       (nreverse res-virtual-prefix)
       (nreverse res-virtual-noprefix)))))

(defun ivy--recompute-index (name re-str cands)
  "Recompute index of selected candidate matching NAME.
RE-STR is the regexp, CANDS are the current candidates."
  (let* ((caller (ivy-state-caller ivy-last))
         (func (or (and caller (cdr (assoc caller ivy-index-functions-alist)))
                   (cdr (assoc t ivy-index-functions-alist))
                   #'ivy-recompute-index-zero))
         (case-fold-search (ivy--case-fold-p name)))
    (unless (eq this-command 'ivy-resume)
      (ivy-set-index
       (or
        (cl-position (if (and (> (length name) 0)
                              (eq ?^ (aref name 0)))
                         (substring name 1)
                       name)
                     cands
                     :test #'ivy--case-fold-string=)
        (and ivy--directory
             (cl-position (concat re-str "/")
                          cands
                          :test #'ivy--case-fold-string=))
        (and (eq caller 'ivy-switch-buffer)
             (> (length name) 0)
             0)
        (and (not (string= name ""))
             (not (and ivy--flx-featurep
                       (eq ivy--regex-function 'ivy--regex-fuzzy)
                       (< (length cands) 200)))
             ivy--old-cands
             (cl-position (nth ivy--index ivy--old-cands)
                          cands))
        (funcall func re-str cands))))
    (when (or (string= name "")
              (string= name "^"))
      (ivy-set-index
       (or (ivy--preselect-index
            (ivy-state-preselect ivy-last)
            cands)
           ivy--index)))))

(defun ivy-recompute-index-swiper (_re-str cands)
  "Recompute index of selected candidate when using `swiper'.
CANDS are the current candidates."
  (condition-case nil
      (let ((tail (nthcdr ivy--index ivy--old-cands))
            idx)
        (if (and tail ivy--old-cands (not (equal "^" ivy--old-re)))
            (progn
              (while (and tail (null idx))
                ;; Compare with eq to handle equal duplicates in cands
                (setq idx (cl-position (pop tail) cands)))
              (or
               idx
               (1- (length cands))))
          (if ivy--old-cands
              ivy--index
            ;; already in ivy-state-buffer
            (let ((n (line-number-at-pos))
                  (res 0)
                  (i 0))
              (dolist (c cands)
                (when (eq n (read (get-text-property 0 'swiper-line-number c)))
                  (setq res i))
                (cl-incf i))
              res))))
    (error 0)))

(defun ivy-recompute-index-swiper-async (_re-str cands)
  "Recompute index of selected candidate when using `swiper' asynchronously.
CANDS are the current candidates."
  (if (null ivy--old-cands)
      (let ((ln (with-ivy-window
                  (line-number-at-pos))))
        (or
         ;; closest to current line going forwards
         (cl-position-if (lambda (x)
                           (>= (string-to-number x) ln))
                         cands)
         ;; closest to current line going backwards
         (1- (length cands))))
    (let ((tail (nthcdr ivy--index ivy--old-cands))
          idx)
      (if (and tail ivy--old-cands (not (equal "^" ivy--old-re)))
          (progn
            (while (and tail (null idx))
              ;; Compare with `equal', since the collection is re-created
              ;; each time with `split-string'
              (setq idx (cl-position (pop tail) cands :test #'equal)))
            (or idx 0))
        ivy--index))))

(defun ivy-recompute-index-zero (_re-str _cands)
  "Recompute index of selected candidate.
This function serves as a fallback when nothing else is available."
  0)

(defcustom ivy-minibuffer-faces
  '(ivy-minibuffer-match-face-1
    ivy-minibuffer-match-face-2
    ivy-minibuffer-match-face-3
    ivy-minibuffer-match-face-4)
  "List of `ivy' faces for minibuffer group matches."
  :type '(repeat :tag "Faces"
          (choice
           (const ivy-minibuffer-match-face-1)
           (const ivy-minibuffer-match-face-2)
           (const ivy-minibuffer-match-face-3)
           (const ivy-minibuffer-match-face-4)
           (face :tag "Other face"))))

(defvar ivy-flx-limit 200
  "Used to conditionally turn off flx sorting.

When the amount of matching candidates exceeds this limit, then
no sorting is done.")

(defun ivy--flx-propertize (x)
  "X is (cons (flx-score STR ...) STR)."
  (let ((str (copy-sequence (cdr x)))
        (i 0)
        (last-j -2))
    (dolist (j (cdar x))
      (unless (eq j (1+ last-j))
        (cl-incf i))
      (setq last-j j)
      (ivy-add-face-text-property
       j (1+ j)
       (nth (1+ (mod (+ i 2) (1- (length ivy-minibuffer-faces))))
            ivy-minibuffer-faces)
       str))
    str))

(defun ivy--flx-sort (name cands)
  "Sort according to closeness to string NAME the string list CANDS."
  (condition-case nil
      (let* (
             ;; an optimized regex for fuzzy matching
             ;; "abc" → "\\`[^a]*a[^b]*b[^c]*c"
             (fuzzy-regex (if (= (elt name 0) ?^)
                              (concat "^"
                                      (regexp-quote (substring name 1 2))
                                      (mapconcat
                                       (lambda (x)
                                         (setq x (string x))
                                         (concat "[^" x "]*" (regexp-quote x)))
                                       (substring name 2)
                                       ""))
                            (concat "^"
                                    (mapconcat
                                     (lambda (x)
                                       (setq x (string x))
                                       (concat "[^" x "]*" (regexp-quote x)))
                                     name
                                     ""))))

             ;; strip off the leading "^" for flx matching
             (flx-name (if (string-match "^\\^" name)
                           (substring name 1)
                         name))

             (cands-left)
             (cands-to-sort))

        ;; filter out non-matching candidates
        (dolist (cand cands)
          (when (string-match fuzzy-regex cand)
            (push cand cands-left)))

        ;; pre-sort the candidates by length before partitioning
        (setq cands-left (sort cands-left
                               (lambda (c1 c2)
                                 (< (length c1)
                                    (length c2)))))

        ;; partition the candidates into sorted and unsorted groups
        (dotimes (_n (min (length cands-left) ivy-flx-limit))
          (push (pop cands-left) cands-to-sort))

        (append
         ;; compute all of the flx scores in one pass and sort
         (mapcar #'car
                 (sort (mapcar
                        (lambda (cand)
                          (cons cand
                                (car (flx-score cand
                                                flx-name
                                                ivy--flx-cache))))
                        cands-to-sort)
                       (lambda (c1 c2)
                         ;; break ties by length
                         (if (/= (cdr c1) (cdr c2))
                             (> (cdr c1)
                                (cdr c2))
                           (< (length (car c1))
                              (length (car c2)))))))

         ;; add the unsorted candidates
         cands-left))
    (error
     cands)))

(defun ivy--truncate-string (str width)
  "Truncate STR to WIDTH."
  (truncate-string-to-width str width nil nil t))

(defun ivy--format-function-generic (selected-fn other-fn cands separator)
  "Transform candidates into a string for minibuffer.
SELECTED-FN is called for the selected candidate, OTHER-FN for the others.
Both functions take one string argument each.  CANDS is a list of candidates
and SEPARATOR is used to join them."
  (let ((i -1))
    (mapconcat
     (lambda (str)
       (let ((curr (eq (cl-incf i) ivy--window-index)))
         (if curr
             (funcall selected-fn str)
           (funcall other-fn str))))
     cands
     separator)))

(defun ivy-format-function-default (cands)
  "Transform CANDS into a string for minibuffer."
  (ivy--format-function-generic
   (lambda (str)
     (ivy--add-face str 'ivy-current-match))
   #'identity
   cands
   "\n"))

(defun ivy-format-function-arrow (cands)
  "Transform CANDS into a string for minibuffer."
  (ivy--format-function-generic
   (lambda (str)
     (concat "> " (ivy--add-face str 'ivy-current-match)))
   (lambda (str)
     (concat "  " str))
   cands
   "\n"))

(defun ivy-format-function-line (cands)
  "Transform CANDS into a string for minibuffer."
  (ivy--format-function-generic
   (lambda (str)
     (ivy--add-face (concat str "\n") 'ivy-current-match))
   (lambda (str)
     (concat str "\n"))
   cands
   ""))

(defun ivy-add-face-text-property (start end face str)
  "Add face property to the text from START to END.
FACE is the face to apply to STR."
  (if (fboundp 'add-face-text-property)
      (add-face-text-property
       start end face nil str)
    (font-lock-append-text-property
     start end 'face face str)))

(defun ivy--highlight-ignore-order (str)
  "Highlight STR, using the ignore-order method."
  (when (consp ivy--old-re)
    (let ((i 1))
      (dolist (re ivy--old-re)
        (when (string-match (car re) str)
          (ivy-add-face-text-property
           (match-beginning 0) (match-end 0)
           (nth (1+ (mod (+ i 2) (1- (length ivy-minibuffer-faces))))
                ivy-minibuffer-faces)
           str))
        (cl-incf i))))
  str)

(defun ivy--highlight-fuzzy (str)
  "Highlight STR, using the fuzzy method."
  (if ivy--flx-featurep
      (let ((flx-name (if (string-match "^\\^" ivy-text)
                          (substring ivy-text 1)
                        ivy-text)))
        (ivy--flx-propertize
         (cons (flx-score str flx-name ivy--flx-cache) str)))
    (ivy--highlight-default str)))

(defun ivy--highlight-default (str)
  "Highlight STR, using the default method."
  (unless ivy--old-re
    (setq ivy--old-re (funcall ivy--regex-function ivy-text)))
  (let ((start
         (if (and (memq (ivy-state-caller ivy-last)
                        '(counsel-git-grep counsel-ag counsel-rg counsel-pt))
                  (string-match "^[^:]+:[^:]+:" str))
             (match-end 0)
           0))
        (re (ivy-generic-regex-to-str ivy--old-re)))
    (ignore-errors
      (while (and (string-match re str start)
                  (> (- (match-end 0) (match-beginning 0)) 0))
        (setq start (match-end 0))
        (let ((i 0))
          (while (<= i ivy--subexps)
            (let ((face
                   (cond ((zerop ivy--subexps)
                          (cadr ivy-minibuffer-faces))
                         ((zerop i)
                          (car ivy-minibuffer-faces))
                         (t
                          (nth (1+ (mod (+ i 2)
                                        (1- (length ivy-minibuffer-faces))))
                               ivy-minibuffer-faces)))))
              (ivy-add-face-text-property
               (match-beginning i) (match-end i)
               face str))
            (cl-incf i))))))
  str)

(defun ivy--format-minibuffer-line (str)
  "Format line STR for use in minibuffer."
  (let ((str (if (eq ivy-display-style 'fancy)
                 (funcall ivy--highlight-function (copy-sequence str))
               (copy-sequence str))))
    (add-text-properties
     0 (length str)
     '(mouse-face
       ivy-minibuffer-match-highlight
       help-echo
       (format
        (if tooltip-mode
            "mouse-1: %s\nmouse-3: %s"
          "mouse-1: %s   mouse-3: %s")
        ivy-mouse-1-tooltip ivy-mouse-3-tooltip))
     str)
    str))

(ivy-set-display-transformer
 'counsel-find-file 'ivy-read-file-transformer)
(ivy-set-display-transformer
 'read-file-name-internal 'ivy-read-file-transformer)

(defun ivy-read-file-transformer (str)
  "Transform candidate STR when reading files."
  (if (ivy--dirname-p str)
      (propertize str 'face 'ivy-subdir)
    str))

(defun ivy--format (cands)
  "Return a string for CANDS suitable for display in the minibuffer.
CANDS is a list of strings."
  (setq ivy--length (length cands))
  (when (>= ivy--index ivy--length)
    (ivy-set-index (max (1- ivy--length) 0)))
  (if (null cands)
      (setf (ivy-state-current ivy-last) "")
    (setf (ivy-state-current ivy-last) (copy-sequence (nth ivy--index cands)))
    (let* ((half-height (/ ivy-height 2))
           (start (max 0 (- ivy--index half-height)))
           (end (min (+ start (1- ivy-height)) ivy--length))
           (start (max 0 (min start (- end (1- ivy-height)))))
           (wnd-cands (cl-subseq cands start end))
           transformer-fn)
      (setq ivy--window-index (- ivy--index start))
      (when (setq transformer-fn (ivy-state-display-transformer-fn ivy-last))
        (with-ivy-window
          (with-current-buffer (ivy-state-buffer ivy-last)
            (setq wnd-cands (mapcar transformer-fn wnd-cands)))))
      (ivy--wnd-cands-to-str wnd-cands))))

(defun ivy--wnd-cands-to-str (wnd-cands)
  (let ((str (concat "\n"
                     (funcall ivy-format-function
                              (mapcar
                               #'ivy--format-minibuffer-line
                               wnd-cands)))))
    (put-text-property 0 (length str) 'read-only nil str)
    str))

(defvar recentf-list)
(defvar bookmark-alist)

(defcustom ivy-virtual-abbreviate 'name
  "The mode of abbreviation for virtual buffer names."
  :type '(choice
          (const :tag "Only name" name)
          (const :tag "Abbreviated path" abbreviate)
          (const :tag "Full path" full)
          ;; eventually, uniquify
          ))
(declare-function bookmark-maybe-load-default-file "bookmark")
(declare-function bookmark-get-filename "bookmark")

(defun ivy--virtual-buffers ()
  "Adapted from `ido-add-virtual-buffers-to-list'."
  (require 'bookmark)
  (unless recentf-mode
    (recentf-mode 1))
  (let (virtual-buffers)
    (bookmark-maybe-load-default-file)
    (dolist (head (append
                   (copy-sequence recentf-list)
                   (delete "   - no file -"
                           (delq nil (mapcar #'bookmark-get-filename
                                             (copy-sequence bookmark-alist))))))
      (let ((file-name (if (stringp head)
                           head
                         (cdr head)))
            name)
        (setq name
              (cond ((eq ivy-virtual-abbreviate 'name)
                     (file-name-nondirectory file-name))
                    ((eq ivy-virtual-abbreviate 'abbreviate)
                     (abbreviate-file-name file-name))
                    (t
                     (expand-file-name file-name))))
        (when (equal name "")
          (if (consp head)
              (setq name (car head))
            (setq name (file-name-nondirectory
                        (directory-file-name file-name)))))
        (and (not (equal name ""))
             (null (get-file-buffer file-name))
             (not (assoc name virtual-buffers))
             (push (cons name file-name) virtual-buffers))))
    (when virtual-buffers
      (dolist (comp virtual-buffers)
        (put-text-property 0 (length (car comp))
                           'face 'ivy-virtual
                           (car comp)))
      (setq ivy--virtual-buffers (nreverse virtual-buffers))
      (mapcar #'car ivy--virtual-buffers))))

(defcustom ivy-ignore-buffers '("\\` ")
  "List of regexps or functions matching buffer names to ignore."
  :type '(repeat (choice regexp function)))

(defvar ivy-switch-buffer-faces-alist '((dired-mode . ivy-subdir)
                                        (org-mode . org-level-4))
  "Store face customizations for `ivy-switch-buffer'.
Each KEY is `major-mode', each VALUE is a face name.")

(defun ivy--buffer-list (str &optional virtual predicate)
  "Return the buffers that match STR.
If VIRTUAL is non-nil, add virtual buffers.
If optional argument PREDICATE is non-nil, use it to test each
possible match.  See `all-completions' for further information."
  (delete-dups
   (append
    (mapcar
     (lambda (x)
       (if (with-current-buffer x
             (and default-directory
                  (file-remote-p
                   (abbreviate-file-name default-directory))))
           (propertize x 'face 'ivy-remote)
         (let ((face (with-current-buffer x
                       (cdr (assoc major-mode
                                   ivy-switch-buffer-faces-alist)))))
           (if face
               (propertize x 'face face)
             x))))
     (all-completions str 'internal-complete-buffer predicate))
    (and virtual
         (ivy--virtual-buffers)))))

(defvar ivy-views (and nil
                       `(("ivy + *scratch* {}"
                          (vert
                           (file ,(expand-file-name "ivy.el"))
                           (buffer "*scratch*")))
                         ("swiper + *scratch* {}"
                          (horz
                           (file ,(expand-file-name "swiper.el"))
                           (buffer "*scratch*")))))
  "Store window configurations selectable by `ivy-switch-buffer'.

The default value is given as an example.

Each element is a list of (NAME TREE).  NAME is a string, it's
recommended to end it with a distinctive snippet e.g. \"{}\" so
that it's easy to distinguish the window configurations.

TREE is a nested list with the following valid cars:
- vert: split the window vertically
- horz: split the window horizontally
- file: open the specified file
- buffer: open the specified buffer

TREE can be nested multiple times to have multiple window splits.")

(defun ivy-default-view-name ()
  "Return default name for new view."
  (let* ((default-view-name
          (concat "{} "
                  (mapconcat #'identity
                             (sort
                              (mapcar (lambda (w)
                                        (let* ((b (window-buffer w))
                                               (f (buffer-file-name b)))
                                          (if f
                                              (file-name-nondirectory f)
                                            (buffer-name b))))
                                      (window-list))
                              #'string-lessp)
                             " ")))
         (view-name-re (concat "\\`"
                               (regexp-quote default-view-name)
                               " \\([0-9]+\\)"))
         old-view)
    (cond ((setq old-view
                 (cl-find-if
                  (lambda (x)
                    (string-match view-name-re (car x)))
                  ivy-views))
           (format "%s %d"
                   default-view-name
                   (1+ (string-to-number
                        (match-string 1 (car old-view))))))
          ((assoc default-view-name ivy-views)
           (concat default-view-name " 1"))
          (t
           default-view-name))))

(defun ivy-push-view ()
  "Push the current window tree on `ivy-views'.
Currently, the split configuration (i.e. horizonal or vertical)
and point positions are saved, but the split positions aren't.
Use `ivy-pop-view' to delete any item from `ivy-views'."
  (interactive)
  (let* ((view (cl-labels
                   ((ft (tr)
                      (if (consp tr)
                          (if (eq (car tr) t)
                              (cons 'vert
                                    (mapcar #'ft (cddr tr)))
                            (cons 'horz
                                  (mapcar #'ft (cddr tr))))
                        (with-current-buffer (window-buffer tr)
                          (cond ((buffer-file-name)
                                 (list 'file (buffer-file-name) (point)))
                                ((eq major-mode 'dired-mode)
                                 (list 'file default-directory (point)))
                                (t
                                 (list 'buffer (buffer-name) (point))))))))
                 (ft (car (window-tree)))))
         (view-name (ivy-read "Name view: " nil
                              :initial-input (ivy-default-view-name))))
    (when view-name
      (push (list view-name view) ivy-views))))

(defun ivy-pop-view-action (view)
  "Delete VIEW from `ivy-views'."
  (setq ivy-views (delete view ivy-views))
  (setq ivy--all-candidates
        (delete (car view) ivy--all-candidates))
  (setq ivy--old-cands nil))

(defun ivy-pop-view ()
  "Delete a view to delete from `ivy-views'."
  (interactive)
  (ivy-read "Pop view: " ivy-views
            :preselect (caar ivy-views)
            :action #'ivy-pop-view-action
            :caller 'ivy-pop-view))

(defun ivy-source-views ()
  "Return the name of the views saved in `ivy-views'."
  (mapcar #'car ivy-views))

(ivy-set-sources
 'ivy-switch-buffer
 '((original-source)
   (ivy-source-views)))

(defun ivy-set-view-recur (view)
  "Set VIEW recursively."
  (cond ((eq (car view) 'vert)
         (let* ((wnd1 (selected-window))
                (wnd2 (split-window-vertically))
                (views (cdr view))
                (v (pop views)))
           (with-selected-window wnd1
             (ivy-set-view-recur v))
           (while (setq v (pop views))
             (with-selected-window wnd2
               (ivy-set-view-recur v))
             (when views
               (setq wnd2 (split-window-vertically))))))
        ((eq (car view) 'horz)
         (let* ((wnd1 (selected-window))
                (wnd2 (split-window-horizontally))
                (views (cdr view))
                (v (pop views)))
           (with-selected-window wnd1
             (ivy-set-view-recur v))
           (while (setq v (pop views))
             (with-selected-window wnd2
               (ivy-set-view-recur v))
             (when views
               (setq wnd2 (split-window-horizontally))))))
        ((eq (car view) 'file)
         (let* ((name (nth 1 view))
                (virtual (assoc name ivy--virtual-buffers))
                buffer)
           (cond ((setq buffer (get-buffer name))
                  (switch-to-buffer buffer nil 'force-same-window))
                 (virtual
                  (find-file (cdr virtual)))
                 ((file-exists-p name)
                  (find-file name))))
         (when (and (> (length view) 2)
                    (numberp (nth 2 view)))
           (goto-char (nth 2 view))))
        ((eq (car view) 'buffer)
         (switch-to-buffer (nth 1 view))
         (when (and (> (length view) 2)
                    (numberp (nth 2 view)))
           (goto-char (nth 2 view))))
        ((eq (car view) 'sexp)
         (eval (nth 1 view)))))

(defun ivy--switch-buffer-action (buffer)
  "Switch to BUFFER.
BUFFER may be a string or nil."
  (with-ivy-window
    (if (zerop (length buffer))
        (switch-to-buffer
         ivy-text nil 'force-same-window)
      (let ((virtual (assoc buffer ivy--virtual-buffers))
            (view (assoc buffer ivy-views)))
        (cond ((and virtual
                    (not (get-buffer buffer)))
               (find-file (cdr virtual)))
              (view
               (delete-other-windows)
               (let (
                     ;; silence "Directory has changed on disk"
                     (inhibit-message t))
                 (ivy-set-view-recur (cadr view))))
              (t
               (switch-to-buffer
                buffer nil 'force-same-window)))))))

(defun ivy--switch-buffer-other-window-action (buffer)
  "Switch to BUFFER in other window.
BUFFER may be a string or nil."
  (if (zerop (length buffer))
      (switch-to-buffer-other-window ivy-text)
    (let ((virtual (assoc buffer ivy--virtual-buffers)))
      (if (and virtual
               (not (get-buffer buffer)))
          (find-file-other-window (cdr virtual))
        (switch-to-buffer-other-window buffer)))))

(defun ivy--rename-buffer-action (buffer)
  "Rename BUFFER."
  (let ((new-name (read-string "Rename buffer (to new name): ")))
    (with-current-buffer buffer
      (rename-buffer new-name))))

(defvar ivy-switch-buffer-map
  (let ((map (make-sparse-keymap)))
    (define-key map (kbd "C-c C-k") 'ivy-switch-buffer-kill)
    map))

(defun ivy-switch-buffer-kill ()
  "Kill the current buffer in `ivy-switch-buffer'."
  (interactive)
  (let ((bn (ivy-state-current ivy-last)))
    (when (get-buffer bn)
      (kill-buffer bn))
    (unless (buffer-live-p (ivy-state-buffer ivy-last))
      (setf (ivy-state-buffer ivy-last)
            (with-ivy-window (current-buffer))))
    (setf (ivy-state-preselect ivy-last) ivy--index)
    (setq ivy--old-re nil)
    (setq ivy--all-candidates (delete bn ivy--all-candidates))
    (ivy--exhibit)))

(ivy-set-actions
 'ivy-switch-buffer
 `(("f"
    ,(lambda (x)
       (let* ((b (get-buffer x))
              (default-directory
               (or (and b (buffer-local-value 'default-directory b))
                   default-directory)))
         (call-interactively (if (functionp 'counsel-find-file)
                                 #'counsel-find-file
                               #'find-file))))
    "find file")
   ("j"
    ivy--switch-buffer-other-window-action
    "other window")
   ("k"
    ,(lambda (x)
       (kill-buffer x)
       (unless (buffer-live-p (ivy-state-buffer ivy-last))
         (setf (ivy-state-buffer ivy-last) (current-buffer)))
       (setq ivy--index 0)
       (ivy--reset-state ivy-last))
    "kill")
   ("r"
    ivy--rename-buffer-action
    "rename")))

(ivy-set-actions
 t
 `(("i" ,(lambda (x) (insert (if (stringp x) x (car x)))) "insert")
   ("w" ,(lambda (x) (kill-new (if (stringp x) x (car x)))) "copy")))

(defun ivy--switch-buffer-matcher (regexp candidates)
  "Return REGEXP matching CANDIDATES.
Skip buffers that match `ivy-ignore-buffers'."
  (let ((res (ivy--re-filter regexp candidates)))
    (if (or (null ivy-use-ignore)
            (null ivy-ignore-buffers))
        res
      (or (cl-remove-if
           (lambda (buf)
             (cl-find-if
              (lambda (f-or-r)
                (if (functionp f-or-r)
                    (funcall f-or-r buf)
                  (string-match-p f-or-r buf)))
              ivy-ignore-buffers))
           res)
          (and (eq ivy-use-ignore t)
               res)))))

(ivy-set-display-transformer
 'ivy-switch-buffer 'ivy-switch-buffer-transformer)
(ivy-set-display-transformer
 'internal-complete-buffer 'ivy-switch-buffer-transformer)

(defun ivy-append-face (str face)
  "Append to STR the property FACE."
  (let ((new (copy-sequence str)))
    (font-lock-append-text-property
     0 (length new) 'face face new)
    new))

(defun ivy-switch-buffer-transformer (str)
  "Transform candidate STR when switching buffers."
  (let ((b (get-buffer str)))
    (if (and b
             (buffer-file-name b)
             (buffer-modified-p b))
        (ivy-append-face str 'ivy-modified-buffer)
      str)))

(defun ivy-switch-buffer-occur ()
  "Occur function for `ivy-switch-buffer' using `ibuffer'."
  (ibuffer nil (buffer-name) (list (cons 'name ivy--old-re))))

;;;###autoload
(defun ivy-switch-buffer ()
  "Switch to another buffer."
  (interactive)
  (let ((this-command 'ivy-switch-buffer))
    (ivy-read "Switch to buffer: " 'internal-complete-buffer
              :matcher #'ivy--switch-buffer-matcher
              :preselect (buffer-name (other-buffer (current-buffer)))
              :action #'ivy--switch-buffer-action
              :keymap ivy-switch-buffer-map
              :caller 'ivy-switch-buffer)))

;;;###autoload
(defun ivy-switch-view ()
  "Switch to one of the window views stored by `ivy-push-view'."
  (interactive)
  (let ((ivy-initial-inputs-alist
         '((ivy-switch-buffer . "{}"))))
    (ivy-switch-buffer)))

;;;###autoload
(defun ivy-switch-buffer-other-window ()
  "Switch to another buffer in another window."
  (interactive)
  (ivy-read "Switch to buffer in other window: " 'internal-complete-buffer
            :matcher #'ivy--switch-buffer-matcher
            :preselect (buffer-name (other-buffer (current-buffer)))
            :action #'ivy--switch-buffer-other-window-action
            :keymap ivy-switch-buffer-map
            :caller 'ivy-switch-buffer-other-window))

(define-obsolete-function-alias 'ivy-recentf 'counsel-recentf "0.8.0")

(defun ivy-yank-word ()
  "Pull next word from buffer into search string."
  (interactive)
  (let (amend)
    (with-ivy-window
      (let ((pt (point))
            (le (line-end-position)))
        (forward-word 1)
        (if (> (point) le)
            (goto-char pt)
          (setq amend (buffer-substring-no-properties pt (point))))))
    (when amend
      (insert (replace-regexp-in-string "  +" " " amend)))))

(defun ivy-kill-ring-save ()
  "Store the current candidates into the kill ring.
If the region is active, forward to `kill-ring-save' instead."
  (interactive)
  (if (region-active-p)
      (call-interactively 'kill-ring-save)
    (kill-new
     (mapconcat
      #'identity
      ivy--old-cands
      "\n"))))

(defun ivy-insert-current ()
  "Make the current candidate into current input.
Don't finish completion."
  (interactive)
  (delete-minibuffer-contents)
  (if (and ivy--directory
           (string-match "/$" (ivy-state-current ivy-last)))
      (insert (substring (ivy-state-current ivy-last) 0 -1))
    (insert (ivy-state-current ivy-last))))

(define-obsolete-variable-alias 'ivy--preferred-re-builders
  'ivy-preferred-re-builders "0.10.0")

(defcustom ivy-preferred-re-builders
  '((ivy--regex-plus . "ivy")
    (ivy--regex-ignore-order . "order")
    (ivy--regex-fuzzy . "fuzzy"))
  "Alist of preferred re-builders with display names.
This list can be rotated with `ivy-rotate-preferred-builders'."
  :type '(alist :key-type function :value-type string))

(defun ivy-rotate-preferred-builders ()
  "Switch to the next re builder in `ivy-preferred-re-builders'."
  (interactive)
  (when ivy-preferred-re-builders
    (setq ivy--old-re nil)
    (setq ivy--regex-function
          (let ((cell (assq ivy--regex-function ivy-preferred-re-builders)))
            (car (or (cadr (memq cell ivy-preferred-re-builders))
                     (car ivy-preferred-re-builders)))))))

(defun ivy-toggle-fuzzy ()
  "Toggle the re builder between `ivy--regex-fuzzy' and `ivy--regex-plus'."
  (interactive)
  (setq ivy--old-re nil)
  (if (eq ivy--regex-function 'ivy--regex-fuzzy)
      (setq ivy--regex-function 'ivy--regex-plus)
    (setq ivy--regex-function 'ivy--regex-fuzzy)))

(defun ivy-reverse-i-search ()
  "Enter a recursive `ivy-read' session using the current history.
The selected history element will be inserted into the minibuffer."
  (interactive)
  (let ((enable-recursive-minibuffers t)
        (history (symbol-value (ivy-state-history ivy-last)))
        (old-last ivy-last)
        (ivy-recursive-restore nil))
    (ivy-read "Reverse-i-search: "
              (delete-dups (copy-sequence history))
              :action (lambda (x)
                        (ivy--reset-state
                         (setq ivy-last old-last))
                        (delete-minibuffer-contents)
                        (insert (substring-no-properties x))
                        (ivy--cd-maybe)))))

(defun ivy-restrict-to-matches ()
  "Restrict candidates to current input and erase input."
  (interactive)
  (delete-minibuffer-contents)
  (setq ivy--all-candidates
        (ivy--filter ivy-text ivy--all-candidates)))

;;* Occur
(defvar-local ivy-occur-last nil
  "Buffer-local value of `ivy-last'.
Can't re-use `ivy-last' because using e.g. `swiper' in the same
buffer would modify `ivy-last'.")

(defvar ivy-occur-mode-map
  (let ((map (make-sparse-keymap)))
    (define-key map [mouse-1] 'ivy-occur-click)
    (define-key map (kbd "RET") 'ivy-occur-press-and-switch)
    (define-key map (kbd "j") 'ivy-occur-next-line)
    (define-key map (kbd "k") 'ivy-occur-previous-line)
    (define-key map (kbd "h") 'backward-char)
    (define-key map (kbd "l") 'forward-char)
    (define-key map (kbd "f") 'ivy-occur-press)
    (define-key map (kbd "g") 'ivy-occur-revert-buffer)
    (define-key map (kbd "a") 'ivy-occur-read-action)
    (define-key map (kbd "o") 'ivy-occur-dispatch)
    (define-key map (kbd "c") 'ivy-occur-toggle-calling)
    (define-key map (kbd "q") 'quit-window)
    (define-key map (kbd "R") 'read-only-mode)
    (define-key map (kbd "C-d") 'ivy-occur-delete-candidate)
    map)
  "Keymap for Ivy Occur mode.")

(defun ivy-occur-toggle-calling ()
  "Toggle `ivy-calling'."
  (interactive)
  (if (setq ivy-calling (not ivy-calling))
      (progn
        (setq mode-name "Ivy-Occur [calling]")
        (ivy-occur-press))
    (setq mode-name "Ivy-Occur"))
  (force-mode-line-update))

(defun ivy-occur-next-line (&optional arg)
  "Move the cursor down ARG lines.
When `ivy-calling' isn't nil, call `ivy-occur-press'."
  (interactive "p")
  (forward-line arg)
  (when ivy-calling
    (ivy-occur-press)))

(defun ivy-occur-previous-line (&optional arg)
  "Move the cursor up ARG lines.
When `ivy-calling' isn't nil, call `ivy-occur-press'."
  (interactive "p")
  (forward-line (- arg))
  (when ivy-calling
    (ivy-occur-press)))

(define-derived-mode ivy-occur-mode fundamental-mode "Ivy-Occur"
  "Major mode for output from \\[ivy-occur].

\\{ivy-occur-mode-map}"
  (setq-local view-read-only nil))

(defvar ivy-occur-grep-mode-map
  (let ((map (copy-keymap ivy-occur-mode-map)))
    (define-key map (kbd "C-x C-q") 'ivy-wgrep-change-to-wgrep-mode)
    (define-key map "w" 'ivy-wgrep-change-to-wgrep-mode)
    map)
  "Keymap for Ivy Occur Grep mode.")

(defun ivy-occur-delete-candidate ()
  (interactive)
  (let ((inhibit-read-only t))
    (delete-region (line-beginning-position)
                   (1+ (line-end-position)))))

(define-derived-mode ivy-occur-grep-mode grep-mode "Ivy-Occur"
  "Major mode for output from \\[ivy-occur].

\\{ivy-occur-grep-mode-map}"
  (setq-local view-read-only nil)
  (when (fboundp 'wgrep-setup)
    (wgrep-setup)))

(defvar ivy--occurs-list nil
  "A list of custom occur generators per command.")

(defun ivy-set-occur (cmd occur)
  "Assign CMD a custom OCCUR function."
  (setq ivy--occurs-list
        (plist-put ivy--occurs-list cmd occur)))

(ivy-set-occur 'ivy-switch-buffer 'ivy-switch-buffer-occur)
(ivy-set-occur 'ivy-switch-buffer-other-window 'ivy-switch-buffer-occur)

(defun ivy--occur-insert-lines (cands)
  "Insert CANDS into `ivy-occur' buffer."
  (dolist (str cands)
    (add-text-properties
     0 (length str)
     `(mouse-face
       highlight
       help-echo "mouse-1: call ivy-action")
     str)
    (insert str "\n"))
  (goto-char (point-min))
  (forward-line 4))

(defun ivy-occur ()
  "Stop completion and put the current candidates into a new buffer.

The new buffer remembers current action(s).

While in the *ivy-occur* buffer, selecting a candidate with RET or
a mouse click will call the appropriate action for that candidate.

There is no limit on the number of *ivy-occur* buffers."
  (interactive)
  (if (not (window-minibuffer-p))
      (user-error "No completion session is active")
    (let* ((caller (ivy-state-caller ivy-last))
           (occur-fn (plist-get ivy--occurs-list caller))
           (buffer
            (generate-new-buffer
             (format "*ivy-occur%s \"%s\"*"
                     (if caller
                         (concat " " (prin1-to-string caller))
                       "")
                     ivy-text))))
      (with-current-buffer buffer
        (let ((inhibit-read-only t))
          (erase-buffer)
          (if occur-fn
              (funcall occur-fn)
            (ivy-occur-mode)
            (insert (format "%d candidates:\n" (length ivy--old-cands)))
            (read-only-mode)
            (ivy--occur-insert-lines
             (mapcar
              (lambda (cand) (concat "    " cand))
              ivy--old-cands))))
        (setf (ivy-state-text ivy-last) ivy-text)
        (setq ivy-occur-last ivy-last)
        (setq-local ivy--directory ivy--directory))
      (ivy-exit-with-action
       (lambda (_) (pop-to-buffer buffer))))))

(defun ivy-occur-revert-buffer ()
  "Refresh the buffer making it up-to date with the collection.

Currently only works for `swiper'.  In that specific case, the
*ivy-occur* buffer becomes nearly useless as the orignal buffer
is updated, since the line numbers no longer match.

Calling this function is as if you called `ivy-occur' on the
updated original buffer."
  (interactive)
  (let ((caller (ivy-state-caller ivy-occur-last))
        (ivy-last ivy-occur-last))
    (cond ((eq caller 'swiper)
           (let ((buffer (ivy-state-buffer ivy-occur-last)))
             (unless (buffer-live-p buffer)
               (error "Buffer was killed"))
             (let ((inhibit-read-only t))
               (erase-buffer)
               (funcall (plist-get ivy--occurs-list caller) t)
               (ivy-occur-grep-mode))))
          ((memq caller '(counsel-git-grep counsel-grep counsel-ag counsel-rg))
           (let ((inhibit-read-only t))
             (erase-buffer)
             (funcall (plist-get ivy--occurs-list caller)))))
    (setq ivy-occur-last ivy-last)))

(declare-function wgrep-change-to-wgrep-mode "ext:wgrep")

(defun ivy-wgrep-change-to-wgrep-mode ()
  "Forward to `wgrep-change-to-wgrep-mode'."
  (interactive)
  (if (require 'wgrep nil 'noerror)
      (wgrep-change-to-wgrep-mode)
    (error "Package wgrep isn't installed")))

(defun ivy-occur-read-action ()
  "Select one of the available actions as the current one."
  (interactive)
  (let ((ivy-last ivy-occur-last))
    (ivy-read-action)))

(defun ivy-occur-dispatch ()
  "Call one of the available actions on the current item."
  (interactive)
  (let* ((state-action (ivy-state-action ivy-occur-last))
         (actions (if (symbolp state-action)
                      state-action
                    (copy-sequence state-action))))
    (unwind-protect
         (progn
           (ivy-occur-read-action)
           (ivy-occur-press))
      (setf (ivy-state-action ivy-occur-last) actions))))

(defun ivy-occur-click (event)
  "Execute action for the current candidate.
EVENT gives the mouse position."
  (interactive "e")
  (let ((window (posn-window (event-end event)))
        (pos (posn-point (event-end event))))
    (with-current-buffer (window-buffer window)
      (goto-char pos)
      (ivy-occur-press))))

(declare-function swiper--cleanup "swiper")
(declare-function swiper--add-overlays "swiper")
(defvar ivy-occur-timer nil)
(defvar counsel-grep-last-line)

(defun ivy--occur-press-update-window ()
  (cl-case (ivy-state-caller ivy-occur-last)
    ((swiper counsel-git-grep counsel-grep counsel-ag counsel-rg)
     (let ((window (ivy-state-window ivy-occur-last)))
       (when (or (null (window-live-p window))
                 (equal window (selected-window)))
         (save-selected-window
           (setf (ivy-state-window ivy-occur-last)
                 (display-buffer (ivy-state-buffer ivy-occur-last)
                                 'display-buffer-pop-up-window))))))

    ((counsel-describe-function counsel-describe-variable)
     (setf (ivy-state-window ivy-occur-last)
           (selected-window))
     (selected-window))))

(defun ivy--occur-press-buffer ()
  (let ((buffer (ivy-state-buffer ivy-last)))
    (if (buffer-live-p buffer)
        buffer
      (current-buffer))))

(defun ivy-occur-press ()
  "Execute action for the current candidate."
  (interactive)
  (ivy--occur-press-update-window)
  (when (save-excursion
          (beginning-of-line)
          (looking-at "\\(?:./\\|    \\)\\(.*\\)$"))
    (let* ((ivy-last ivy-occur-last)
           (ivy-text (ivy-state-text ivy-last))
           (str (buffer-substring
                 (match-beginning 1)
                 (match-end 1)))
           (coll (ivy-state-collection ivy-last))
           (action (ivy--get-action ivy-last))
           (ivy-exit 'done))
      (with-ivy-window
        (setq counsel-grep-last-line nil)
        (with-current-buffer (ivy--occur-press-buffer)
          (funcall action
                   (if (and (consp coll)
                            (consp (car coll)))
                       (assoc str coll)
                     str)))
        (if (memq (ivy-state-caller ivy-last)
                  '(swiper counsel-git-grep counsel-grep counsel-ag counsel-rg))
            (with-current-buffer (window-buffer (selected-window))
              (swiper--cleanup)
              (swiper--add-overlays
               (ivy--regex ivy-text)
               (line-beginning-position)
               (line-end-position)
               (selected-window))
              (when (timerp ivy-occur-timer)
                (cancel-timer ivy-occur-timer))
              (setq ivy-occur-timer
                    (run-at-time 1.0 nil 'swiper--cleanup))))))))

(defun ivy-occur-press-and-switch ()
  "Execute action for the current candidate and switch window."
  (interactive)
  (ivy-occur-press)
  (select-window (ivy--get-window ivy-occur-last)))

(defconst ivy-help-file (let ((default-directory
                               (if load-file-name
                                   (file-name-directory load-file-name)
                                 default-directory)))
                          (if (file-exists-p "ivy-help.org")
                              (expand-file-name "ivy-help.org")
                            (if (file-exists-p "doc/ivy-help.org")
                                (expand-file-name "doc/ivy-help.org"))))
  "The file for `ivy-help'.")

(defun ivy-help ()
  "Help for `ivy'."
  (interactive)
  (let ((buf (get-buffer "*Ivy Help*")))
    (unless buf
      (setq buf (get-buffer-create "*Ivy Help*"))
      (with-current-buffer buf
        (insert-file-contents ivy-help-file)
        (org-mode)
        (view-mode)
        (goto-char (point-min))))
    (if (eq this-command 'ivy-help)
        (switch-to-buffer buf)
      (with-ivy-window
        (pop-to-buffer buf)))
    (view-mode)
    (goto-char (point-min))))


(provide 'ivy)

;;; ivy.el ends here<|MERGE_RESOLUTION|>--- conflicted
+++ resolved
@@ -1696,13 +1696,9 @@
                                     collection))))
         (ivy-display-function
          (unless (window-minibuffer-p)
-<<<<<<< HEAD
-           (cdr (assoc caller ivy-display-functions-alist)))))
-=======
            (or ivy-display-function
                (cdr (or (assq caller ivy-display-functions-alist)
                         (assq t ivy-display-functions-alist)))))))
->>>>>>> dbffa8d7
     (when (and (boundp ivy-hint-show-display) ivy-hint-show-display)
       (ivy-hint-display))
     (setq ivy-last
